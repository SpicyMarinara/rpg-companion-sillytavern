import { getContext, renderExtensionTemplateAsync, extension_settings as st_extension_settings } from '../../../extensions.js';
import { event_types, saveSettingsDebounced, getRequestHeaders } from '../../../../script.js';

// Core modules
import { extensionName, extensionFolderPath } from './src/core/config.js';
import { i18n } from './src/core/i18n.js';
import {
    extensionSettings,
    setPanelContainer,
    setUserStatsContainer,
    setInfoBoxContainer,
    setThoughtsContainer,
    setSkillsContainer,
    setInventoryContainer,
    setQuestsContainer
} from './src/core/state.js';
import { loadSettings, saveSettings, loadChatData } from './src/core/persistence.js';
import { registerAllEvents } from './src/core/events.js';

// Generation & Parsing modules
import { updateRPGData } from './src/systems/generation/apiClient.js';
import { onGenerationStarted } from './src/systems/generation/injector.js';

// Rendering modules
import { renderUserStats } from './src/systems/rendering/userStats.js';
import { renderInfoBox } from './src/systems/rendering/infoBox.js';
import {
    renderThoughts,
    updateChatThoughts
} from './src/systems/rendering/thoughts.js';
import { renderInventory } from './src/systems/rendering/inventory.js';
import { renderQuests } from './src/systems/rendering/quests.js';
import { renderSkills } from './src/systems/rendering/skills.js';

// Interaction modules
import { initInventoryEventListeners } from './src/systems/interaction/inventoryActions.js';

// UI Systems modules
import {
    applyTheme,
    applyCustomTheme,
    toggleCustomColors,
    toggleAnimations,
    updateSettingsPopupTheme
} from './src/systems/ui/theme.js';
import {
    setupDiceRoller,
    setupSettingsPopup,
    updateDiceDisplay,
    addDiceQuickReply,
    getSettingsModal
} from './src/systems/ui/modals.js';
import {
    initTrackerEditor
} from './src/systems/ui/trackerEditor.js';
import {
    togglePlotButtons,
    setupCollapseToggle,
    updatePanelVisibility,
    updateSectionVisibility,
    applyPanelPosition,
    updateGenerationModeUI
} from './src/systems/ui/layout.js';
import {
    setupMobileToggle,
    setupMobileKeyboardHandling,
    setupContentEditableScrolling,
    updateMobileTabLabels
} from './src/systems/ui/mobile.js';
import {
    setupDesktopTabs,
    removeDesktopTabs
} from './src/systems/ui/desktop.js';

// Feature modules
import { setupPlotButtons, sendPlotProgression } from './src/systems/features/plotProgression.js';
import { setupClassicStatsButtons } from './src/systems/features/classicStats.js';
import { ensureHtmlCleaningRegex, detectConflictingRegexScripts } from './src/systems/features/htmlCleaning.js';
import { setupMemoryRecollectionButton, updateMemoryRecollectionButton } from './src/systems/features/memoryRecollection.js';
import { initLorebookLimiter } from './src/systems/features/lorebookLimiter.js';
import { DEFAULT_HTML_PROMPT, DEFAULT_JSON_TRACKER_PROMPT, DEFAULT_MESSAGE_INTERCEPTION_PROMPT } from './src/systems/generation/promptBuilder.js';

// Integration modules
import {
    onMessageSent,
    onMessageReceived,
    onCharacterChanged,
    onMessageSwiped,
    updatePersonaAvatar,
    clearExtensionPrompts
} from './src/systems/integration/sillytavern.js';

<<<<<<< HEAD
=======
// Character State Tracking modules (NEW)
import {
    getCharacterState,
    updateCharacterState,
    setCharacterState
} from './src/core/characterState.js';
import {
    generateCharacterTrackingPrompt
} from './src/systems/generation/characterPromptBuilder.js';
import {
    parseAndApplyCharacterStateUpdate,
    removeCharacterStateBlock
} from './src/systems/generation/characterParser.js';
import {
    renderCharacterStateOverview,
    updateCharacterStateDisplay
} from './src/systems/rendering/characterStateRenderer.js';

console.log('[Character Tracking] ✅ All character tracking modules imported successfully');

// Old state variable declarations removed - now imported from core modules
// (extensionSettings, lastGeneratedData, committedTrackerData, etc. are now in src/core/state.js)

// Utility functions removed - now imported from src/utils/avatars.js
// (getSafeThumbnailUrl)

// Persistence functions removed - now imported from src/core/persistence.js
// (loadSettings, saveSettings, saveChatData, loadChatData, updateMessageSwipeData)

// Theme functions removed - now imported from src/systems/ui/theme.js
// (applyTheme, applyCustomTheme, toggleCustomColors, toggleAnimations,
//  updateSettingsPopupTheme, applyCustomThemeToSettingsPopup)

// Layout functions removed - now imported from src/systems/ui/layout.js
// (togglePlotButtons, updateCollapseToggleIcon, setupCollapseToggle,
//  updatePanelVisibility, updateSectionVisibility, applyPanelPosition)
// Note: closeMobilePanelWithAnimation is only used internally by mobile.js

// Mobile UI functions removed - now imported from src/systems/ui/mobile.js
// (setupMobileToggle, constrainFabToViewport, setupMobileTabs, removeMobileTabs,
//  setupMobileKeyboardHandling, setupContentEditableScrolling)
>>>>>>> 31f12941

/**
 * Updates UI elements that are dynamically generated and not covered by data-i18n-key.
 */
function updateDynamicLabels() {
    // Update "Refresh RPG Info" button, but only if it's not disabled
    const refreshBtn = document.getElementById('rpg-manual-update');
    if (refreshBtn && !refreshBtn.disabled) {
        const refreshText = i18n.getTranslation('template.mainPanel.refreshRpgInfo') || 'Refresh RPG Info';
        refreshBtn.innerHTML = `<i class="fa-solid fa-sync"></i> ${refreshText}`;
    }

    // Update "Last Roll" label
    updateDiceDisplay();

    // Update mobile tab labels
    updateMobileTabLabels();

    // Update inline interception toggle text if present
    updateInterceptionToggleState();
}

/**
 * Updates the inline interception toggle text and styling near the send form.
 */
function updateInterceptionToggleState() {
    const $toggle = $('#rpg-interception-toggle');
    if ($toggle.length === 0) {
        return;
    }

    const active = extensionSettings.messageInterceptionActive !== false;
    const labelKey = active
        ? 'template.settingsModal.advanced.interceptionOn'
        : 'template.settingsModal.advanced.interceptionOff';
    const label = i18n.getTranslation(labelKey) || (active ? 'Interception On' : 'Interception Off');
    const prefix = i18n.getTranslation('template.settingsModal.advanced.interceptionModeLabel') || 'Interception:';
    const icon = active ? 'fa-bolt' : 'fa-ban';
    const background = active ? '#4a90e2' : '#666';

    $toggle
        .css({
            'background-color': background,
            color: '#fff'
        })
        .html(`<i class="fa-solid ${icon}"></i> ${prefix} ${label}`);
}

/**
 * Shows/hides the inline interception toggle based on interception setting.
 */
function updateInterceptionToggleVisibility() {
    const $toggle = $('#rpg-interception-toggle');
    if ($toggle.length === 0) {
        return;
    }

    $toggle.toggle(extensionSettings.enableMessageInterception);

    if (extensionSettings.enableMessageInterception) {
        updateInterceptionToggleState();
    }
}

/**
 * Ensures the extension buttons wrapper exists above the send form.
 */
function ensureExtensionButtonsWrapper() {
    if ($('#extension-buttons-wrapper').length === 0) {
        $('#send_form').prepend('<div id="extension-buttons-wrapper" style="text-align: center; margin: 5px auto;"></div>');
    }
}

/**
 * Renders the inline interception toggle near plot buttons.
 */
function renderInterceptionToggle() {
    ensureExtensionButtonsWrapper();

    if ($('#rpg-interception-toggle').length === 0) {
        const buttonHtml = `
            <button id="rpg-interception-toggle" class="menu_button interactable" style="
                background-color: #e94560;
                color: white;
                border: none;
                padding: 8px 12px;
                border-radius: 4px;
                font-size: 13px;
                cursor: pointer;
                margin: 0 4px;
                display: inline-block;
            " tabindex="0" role="button">
                <i class="fa-solid fa-bolt"></i> Interception: On
            </button>
        `;
        $('#extension-buttons-wrapper').append(buttonHtml);

        $('#rpg-interception-toggle').on('click', () => {
            const active = extensionSettings.messageInterceptionActive !== false;
            extensionSettings.messageInterceptionActive = !active;
            saveSettings();
            updateInterceptionToggleState();
        });
    }

    updateInterceptionToggleVisibility();
}

/**
 * Adds the extension settings to the Extensions tab.
 */
async function addExtensionSettings() {
    // Load the HTML template for the settings
    const settingsHtml = await renderExtensionTemplateAsync(extensionName, 'settings');
    $('#extensions_settings2').append(settingsHtml);

    // Set up the enable/disable toggle
    $('#rpg-extension-enabled').prop('checked', extensionSettings.enabled).on('change', async function() {
        const wasEnabled = extensionSettings.enabled;
        extensionSettings.enabled = $(this).prop('checked');
        saveSettings();

        if (!extensionSettings.enabled && wasEnabled) {
            // Disabling extension - remove UI elements
            clearExtensionPrompts();
            updateChatThoughts(); // Remove thought bubbles

            // Remove panel and toggle buttons
            $('#rpg-companion-panel').remove();
            $('#rpg-mobile-toggle').remove();
            $('#rpg-collapse-toggle').remove();
            $('#rpg-debug-toggle').remove();
            $('#rpg-debug-panel').remove();
        } else if (extensionSettings.enabled && !wasEnabled) {
            // Enabling extension - initialize UI
            await initUI();
            loadChatData(); // Load chat data for current chat
            updateChatThoughts(); // Create thought bubbles if data exists
        }

        // Update Memory Recollection button visibility
        updateMemoryRecollectionButton();
    });

    // Set up language selector
    const langSelect = $('#rpg-companion-language-select');
    if (langSelect.length) {
        langSelect.val(i18n.currentLanguage);
        langSelect.on('change', async function() {
            const selectedLanguage = $(this).val();
            await i18n.setLanguage(selectedLanguage);
            // We need to re-apply translations to the settings panel specifically
            i18n.applyTranslations(document.getElementById('extensions_settings2'));
        });
    }
}

/**
 * Initializes the UI for the extension.
 */
async function initUI() {
    // Initialize i18n
    await i18n.init();

    // Only initialize UI if extension is enabled
    if (!extensionSettings.enabled) {
        console.log('[RPG Companion] Extension disabled - skipping UI initialization');
        return;
    }

    // Load the HTML template using SillyTavern's template system
    const templateHtml = await renderExtensionTemplateAsync(extensionName, 'template');

    // Append panel to body - positioning handled by CSS
    $('body').append(templateHtml);

    // Add mobile toggle button (FAB - Floating Action Button)
    const mobileToggleHtml = `
        <button id="rpg-mobile-toggle" class="rpg-mobile-toggle" title="Toggle RPG Panel">
            <i class="fa-solid fa-dice-d20"></i>
        </button>
    `;
    $('body').append(mobileToggleHtml);

    // Hide mobile toggle on desktop viewport (> 1000px)
    if (window.innerWidth > 1000) {
        $('#rpg-mobile-toggle').hide();
    }

    // Cache UI elements using state setters
    setPanelContainer($('#rpg-companion-panel'));
    setUserStatsContainer($('#rpg-user-stats'));
    setInfoBoxContainer($('#rpg-info-box'));
    setThoughtsContainer($('#rpg-thoughts'));
    setSkillsContainer($('#rpg-skills'));
    setInventoryContainer($('#rpg-inventory'));
    setQuestsContainer($('#rpg-quests'));

        i18n.applyTranslations(document.body);

        $('#rpg-toggle-auto-update').on('change', function() {
        extensionSettings.autoUpdate = $(this).prop('checked');
        saveSettings();
    });

        $('#rpg-position-select').on('change', function() {
        extensionSettings.panelPosition = String($(this).val());
        saveSettings();
        applyPanelPosition();
        updateChatThoughts();
    });

    $('#rpg-update-depth').on('change', function() {
        const value = $(this).val();
        extensionSettings.updateDepth = parseInt(String(value));
        saveSettings();
    });

    $('#rpg-message-interception-depth').on('change', function() {
        const value = parseInt(String($(this).val()));
        if (!Number.isNaN(value)) {
            extensionSettings.messageInterceptionContextDepth = value;
            saveSettings();
        }
    });

    $('#rpg-memory-messages').on('change', function() {
        const value = $(this).val();
        extensionSettings.memoryMessagesToProcess = parseInt(String(value));
        saveSettings();
    });

    $('#rpg-generation-mode').on('change', function() {
        extensionSettings.generationMode = String($(this).val());
        saveSettings();
        updateGenerationModeUI();
    });

    $('#rpg-use-separate-preset').on('change', function() {
        extensionSettings.useSeparatePreset = $(this).prop('checked');
        saveSettings();
    });

    $('#rpg-toggle-user-stats').on('change', function() {
        extensionSettings.showUserStats = $(this).prop('checked');
        saveSettings();
        updateSectionVisibility();
    });

    $('#rpg-toggle-info-box').on('change', function() {
        extensionSettings.showInfoBox = $(this).prop('checked');
        saveSettings();
        updateSectionVisibility();
    });

    $('#rpg-toggle-thoughts').on('change', function() {
        extensionSettings.showCharacterThoughts = $(this).prop('checked');
        saveSettings();
        updateSectionVisibility();
    });

        $('#rpg-toggle-inventory').on('change', function() {
        extensionSettings.showInventory = $(this).prop('checked');
        saveSettings();
        updateSectionVisibility();
        if (window.innerWidth > 1000) {
            removeDesktopTabs();
            setupDesktopTabs();
        }
    });

    $('#rpg-toggle-simplified-inventory').on('change', function() {
        extensionSettings.useSimplifiedInventory = $(this).prop('checked');
        saveSettings();
        renderInventory();
    });

    $('#rpg-toggle-quests').on('change', function() {
        extensionSettings.showQuests = $(this).prop('checked');
        saveSettings();
        updateSectionVisibility();
        renderQuests();
        if (window.innerWidth > 1000) {
            removeDesktopTabs();
            setupDesktopTabs();
        }
    });

    $('#rpg-toggle-skills').on('change', function() {
        extensionSettings.showSkills = $(this).prop('checked');
        saveSettings();
        updateSectionVisibility();
        renderSkills();
        if (window.innerWidth > 1000) {
            removeDesktopTabs();
            setupDesktopTabs();
        }
    });

    $('#rpg-toggle-item-skill-links').on('change', function() {
        extensionSettings.enableItemSkillLinks = $(this).prop('checked');
        saveSettings();
        renderSkills();
    });

    $('#rpg-toggle-delete-skill-with-item').on('change', function() {
        extensionSettings.deleteSkillWithItem = $(this).prop('checked');
        saveSettings();
    });

    $('#rpg-toggle-thoughts-in-chat').on('change', function() {
        extensionSettings.showThoughtsInChat = $(this).prop('checked');
        saveSettings();
        updateChatThoughts();
    });

    $('#rpg-toggle-always-show-bubble').on('change', function() {
        extensionSettings.alwaysShowThoughtBubble = $(this).prop('checked');
        saveSettings();
        const context = getContext();
        const extension_settings = context.extension_settings || context.extensionSettings;
        extension_settings[extensionName] = extensionSettings;
        updateChatThoughts();
    });

    $('#rpg-toggle-html-prompt').on('change', function() {
        extensionSettings.enableHtmlPrompt = $(this).prop('checked');
        saveSettings();
    });

    $('#rpg-custom-html-prompt').on('input', function() {
        extensionSettings.customHtmlPrompt = $(this).val().trim();
        saveSettings();
    });

    $('#rpg-restore-default-html-prompt').on('click', function() {
        extensionSettings.customHtmlPrompt = '';
        $('#rpg-custom-html-prompt').val(DEFAULT_HTML_PROMPT);
        saveSettings();
        toastr.success('HTML prompt restored to default');
    });

    $('#rpg-toggle-message-interception').on('change', function() {
        extensionSettings.enableMessageInterception = $(this).prop('checked');
        saveSettings();
        updateInterceptionToggleVisibility();
    });

    $('#rpg-custom-message-interception-prompt').on('input', function() {
        extensionSettings.customMessageInterceptionPrompt = $(this).val().trim();
        saveSettings();
    });

    $('#rpg-restore-default-message-interception-prompt').on('click', function() {
        extensionSettings.customMessageInterceptionPrompt = '';
        $('#rpg-custom-message-interception-prompt').val(DEFAULT_MESSAGE_INTERCEPTION_PROMPT);
        saveSettings();
        toastr.success('Message interception prompt restored to default');
    });

    // Custom Tracker Prompt handlers
    $('#rpg-custom-tracker-prompt').on('input', function() {
        extensionSettings.customTrackerPrompt = $(this).val().trim();
        saveSettings();
    });

    $('#rpg-restore-default-tracker-prompt').on('click', function() {
        extensionSettings.customTrackerPrompt = '';
        $('#rpg-custom-tracker-prompt').val(DEFAULT_JSON_TRACKER_PROMPT);
        saveSettings();
        toastr.success('Tracker prompt restored to default');
    });

    $('#rpg-skip-guided-mode').on('change', function() {
        extensionSettings.skipInjectionsForGuided = String($(this).val());
        saveSettings();
    });

    $('#rpg-toggle-plot-buttons').on('change', function() {
        extensionSettings.enablePlotButtons = $(this).prop('checked');
        saveSettings();
        togglePlotButtons();
    });

    $('#rpg-toggle-animations').on('change', function() {
        extensionSettings.enableAnimations = $(this).prop('checked');
        saveSettings();
        toggleAnimations();
    });

    $('#rpg-manual-update').on('click', async function() {
        if (!extensionSettings.enabled) {
            return;
        }
        await updateRPGData(renderUserStats, renderInfoBox, renderThoughts, renderInventory);
    });

    $('#rpg-stat-bar-color-low').on('change', function() {
        extensionSettings.statBarColorLow = String($(this).val());
        saveSettings();
        renderUserStats();
    });

    $('#rpg-stat-bar-color-high').on('change', function() {
        extensionSettings.statBarColorHigh = String($(this).val());
        saveSettings();
        renderUserStats();
    });

    $('#rpg-theme-select').on('change', function() {
        extensionSettings.theme = String($(this).val());
        saveSettings();
        applyTheme();
        toggleCustomColors();
        updateSettingsPopupTheme(getSettingsModal());
        updateChatThoughts();
    });

    // Custom color pickers
    $('#rpg-custom-bg').on('change', function() {
        extensionSettings.customColors.bg = String($(this).val());
        saveSettings();
        if (extensionSettings.theme === 'custom') {
            applyCustomTheme();
            updateSettingsPopupTheme(getSettingsModal());
            updateChatThoughts();
        }
    });

    $('#rpg-custom-accent').on('change', function() {
        extensionSettings.customColors.accent = String($(this).val());
        saveSettings();
        if (extensionSettings.theme === 'custom') {
            applyCustomTheme();
            updateSettingsPopupTheme(getSettingsModal());
            updateChatThoughts();
        }
    });

    $('#rpg-custom-text').on('change', function() {
        extensionSettings.customColors.text = String($(this).val());
        saveSettings();
        if (extensionSettings.theme === 'custom') {
            applyCustomTheme();
            updateSettingsPopupTheme(getSettingsModal());
            updateChatThoughts();
        }
    });

    $('#rpg-custom-highlight').on('change', function() {
        extensionSettings.customColors.highlight = String($(this).val());
        saveSettings();
        if (extensionSettings.theme === 'custom') {
            applyCustomTheme();
            updateSettingsPopupTheme(getSettingsModal());
            updateChatThoughts();
        }
    });

    $('#rpg-toggle-auto-update').prop('checked', extensionSettings.autoUpdate);
    $('#rpg-position-select').val(extensionSettings.panelPosition);
    $('#rpg-update-depth').val(extensionSettings.updateDepth);
    $('#rpg-memory-messages').val(extensionSettings.memoryMessagesToProcess || 16);
    $('#rpg-use-separate-preset').prop('checked', extensionSettings.useSeparatePreset);
    $('#rpg-toggle-user-stats').prop('checked', extensionSettings.showUserStats);
    $('#rpg-toggle-info-box').prop('checked', extensionSettings.showInfoBox);
    $('#rpg-toggle-thoughts').prop('checked', extensionSettings.showCharacterThoughts);
    $('#rpg-toggle-inventory').prop('checked', extensionSettings.showInventory);
    $('#rpg-toggle-simplified-inventory').prop('checked', extensionSettings.useSimplifiedInventory);
    $('#rpg-toggle-skills').prop('checked', extensionSettings.showSkills);
    $('#rpg-toggle-item-skill-links').prop('checked', extensionSettings.enableItemSkillLinks);
    $('#rpg-toggle-delete-skill-with-item').prop('checked', extensionSettings.deleteSkillWithItem);
    $('#rpg-toggle-quests').prop('checked', extensionSettings.showQuests);
    $('#rpg-toggle-thoughts-in-chat').prop('checked', extensionSettings.showThoughtsInChat);
    $('#rpg-toggle-always-show-bubble').prop('checked', extensionSettings.alwaysShowThoughtBubble);
    $('#rpg-toggle-html-prompt').prop('checked', extensionSettings.enableHtmlPrompt);
    $('#rpg-toggle-message-interception').prop('checked', extensionSettings.enableMessageInterception);
    updateInterceptionToggleVisibility();

    $('#rpg-custom-html-prompt').val(extensionSettings.customHtmlPrompt || DEFAULT_HTML_PROMPT);
    $('#rpg-custom-tracker-prompt').val(extensionSettings.customTrackerPrompt || DEFAULT_JSON_TRACKER_PROMPT);
    $('#rpg-custom-message-interception-prompt').val(
        extensionSettings.customMessageInterceptionPrompt || DEFAULT_MESSAGE_INTERCEPTION_PROMPT
    );
    $('#rpg-message-interception-depth').val(
        extensionSettings.messageInterceptionContextDepth || extensionSettings.updateDepth || 4
    );

    $('#rpg-toggle-plot-buttons').prop('checked', extensionSettings.enablePlotButtons);
    $('#rpg-toggle-animations').prop('checked', extensionSettings.enableAnimations);
    $('#rpg-stat-bar-color-low').val(extensionSettings.statBarColorLow);
    $('#rpg-stat-bar-color-high').val(extensionSettings.statBarColorHigh);
    $('#rpg-theme-select').val(extensionSettings.theme);
    $('#rpg-custom-bg').val(extensionSettings.customColors.bg);
    $('#rpg-custom-accent').val(extensionSettings.customColors.accent);
    $('#rpg-custom-text').val(extensionSettings.customColors.text);
    $('#rpg-custom-highlight').val(extensionSettings.customColors.highlight);
    $('#rpg-generation-mode').val(extensionSettings.generationMode);
    $('#rpg-skip-guided-mode').val(extensionSettings.skipInjectionsForGuided);

    updatePanelVisibility();
    updateSectionVisibility();
    updateGenerationModeUI();
    applyTheme();
    applyPanelPosition();
    toggleCustomColors();
    toggleAnimations();

    setupMobileToggle();

    if (window.innerWidth > 1000) {
        setupDesktopTabs();
    }

    setupCollapseToggle();

    renderUserStats();
    renderInfoBox();
    renderThoughts();
    renderSkills();
    renderInventory();
    renderQuests();
    updateDiceDisplay();
    setupDiceRoller();
    setupClassicStatsButtons();
    setupSettingsPopup();
    initTrackerEditor();
    addDiceQuickReply();
    setupPlotButtons(sendPlotProgression);
    renderInterceptionToggle();
    setupMobileKeyboardHandling();
    setupContentEditableScrolling();
    initInventoryEventListeners();
    setupMemoryRecollectionButton();
    initLorebookLimiter();

    // Initialize character state display (NEW)
    // First, ensure the container exists (in case template.html didn't load)
    if ($('#rpg-character-state-container').length === 0) {
        console.log('[Character Tracking] Container not found, creating it dynamically...');

        // Try to add to existing content box
        const $contentBox = $('.rpg-content-box');
        if ($contentBox.length > 0) {
            $contentBox.append('<div id="rpg-character-state-container" class="rpg-section rpg-character-state-section"></div>');
            console.log('[Character Tracking] ✅ Container created dynamically');
        } else {
            console.warn('[Character Tracking] ❌ Could not find .rpg-content-box to add container');
        }
    }

    updateCharacterStateDisplay();
}






// ============================================================================
// CHARACTER STATE TRACKING - Event Wrappers (NEW)
// ============================================================================

/**
 * Wrapper for onMessageReceived that adds character state tracking
 */
async function onMessageReceivedWithCharacterTracking(data) {
    // Call original handler first
    await onMessageReceived(data);

    // If extension is not enabled or character tracking not active, skip
    if (!extensionSettings.enabled) return;

    try {
        // Parse and apply character state updates from the LLM response
        const stateUpdate = parseAndApplyCharacterStateUpdate(data);

        if (stateUpdate) {
            console.log('[Character Tracking] State updated successfully');

            // Update the UI to show new character state
            updateCharacterStateDisplay();

            // Save character state to chat metadata
            saveCharacterStateToChat();

            // Optionally remove state block from displayed message
            // (uncomment if you want to hide the technical state blocks)
            // data.mes = removeCharacterStateBlock(data.mes);
        }
    } catch (error) {
        console.error('[Character Tracking] Error processing state update:', error);
    }
}

/**
 * Wrapper for onGenerationStarted that adds character state tracking prompt
 */
async function onGenerationStartedWithCharacterTracking(data) {
    // Call original handler first
    await onGenerationStarted(data);

    // If extension is not enabled, skip
    if (!extensionSettings.enabled) return;

    try {
        // Generate and inject character tracking prompt
        const trackingPrompt = generateCharacterTrackingPrompt();

        setExtensionPrompt(
            'RPG_CHARACTER_STATE_TRACKING',
            trackingPrompt,
            extension_prompt_types.IN_PROMPT,
            1000, // position (adjust as needed)
            false,
            extension_prompt_roles.SYSTEM
        );

        console.log('[Character Tracking] Tracking prompt injected');
    } catch (error) {
        console.error('[Character Tracking] Error injecting tracking prompt:', error);
    }
}

/**
 * Wrapper for onCharacterChanged that loads character state
 */
async function onCharacterChangedWithCharacterTracking(characterId) {
    // Call original handler first
    await onCharacterChanged(characterId);

    // If extension is not enabled, skip
    if (!extensionSettings.enabled) return;

    try {
        // Load character state from chat metadata
        loadCharacterStateFromChat();

        // Update display
        updateCharacterStateDisplay();

        console.log('[Character Tracking] Character state loaded for new chat');
    } catch (error) {
        console.error('[Character Tracking] Error loading character state:', error);
    }
}

/**
 * Save character state to chat metadata
 */
function saveCharacterStateToChat() {
    const charState = getCharacterState();

    // Store in SillyTavern's chat metadata
    if (!chat_metadata.rpg_extension) {
        chat_metadata.rpg_extension = {};
    }

    chat_metadata.rpg_extension.character_state = charState;

    // Save chat metadata
    saveChatDebounced();

    console.log('[Character Tracking] Character state saved to chat metadata');
}

/**
 * Load character state from chat metadata
 */
function loadCharacterStateFromChat() {
    if (chat_metadata.rpg_extension && chat_metadata.rpg_extension.character_state) {
        const savedState = chat_metadata.rpg_extension.character_state;
        setCharacterState(savedState);
        console.log('[Character Tracking] Character state loaded from chat metadata');
    } else {
        console.log('[Character Tracking] No saved character state found, using defaults');
    }
}

// ============================================================================
// END CHARACTER STATE TRACKING
// ============================================================================

/**
 * Ensures the "RPG Companion Trackers" preset exists in the user's OpenAI Settings.
 * Imports the preset file from the extension folder if it doesn't exist.
 */
async function ensureTrackerPresetExists() {
    try {
        const presetName = 'RPG Companion Trackers';

        // Check if preset already exists by fetching settings
        const checkResponse = await fetch('/api/settings/get', {
            method: 'POST',
            headers: getRequestHeaders()
        });

        if (checkResponse.ok) {
            const settings = await checkResponse.json();
            // openai_setting_names is an array of preset names
            if (settings.openai_setting_names && settings.openai_setting_names.includes(presetName)) {
                console.log(`[RPG Companion] Preset "${presetName}" already exists`);
                return;
            }
        }

        // Preset doesn't exist - import it from extension folder
        console.log(`[RPG Companion] Importing preset "${presetName}"...`);

        // Load preset from extension folder
        const extensionPresetPath = `${extensionFolderPath}/${presetName}.json`;
        const presetResponse = await fetch(`/${extensionPresetPath}`);

        if (!presetResponse.ok) {
            console.warn(`[RPG Companion] Could not load preset template from ${extensionPresetPath}`);
            return;
        }

        const presetData = await presetResponse.json();

        // Save preset to user's OpenAI Settings folder using SillyTavern's API
        const saveResponse = await fetch('/api/presets/save', {
            method: 'POST',
            headers: getRequestHeaders(),
            body: JSON.stringify({
                apiId: 'openai',
                name: presetName,
                preset: presetData
            })
        });

        if (saveResponse.ok) {
            console.log(`[RPG Companion] ✅ Successfully imported preset "${presetName}"`);
            toastr.success(
                `The "RPG Companion Trackers" preset has been imported to your OpenAI Settings.`,
                'RPG Companion',
                { timeOut: 5000 }
            );
        } else {
            console.warn(`[RPG Companion] Failed to save preset: ${saveResponse.statusText}`);
        }
    } catch (error) {
        console.error('[RPG Companion] Error importing tracker preset:', error);
        // Non-critical - users can manually import if needed
    }
}

/**
 * Main initialization function.
 */
jQuery(async () => {
    try {
        console.log('========================================');
        console.log('🎭 RPG COMPANION v2.0.0 CHARACTER TRACKING');
        console.log('✅ NEW VERSION WITH CHARACTER STATE TRACKING LOADED!');
        console.log('========================================');
        console.log('[RPG Companion] Starting initialization...');

        try {
            loadSettings();
        } catch (error) {
            console.error('[RPG Companion] Settings load failed, continuing with defaults:', error);
        }

        await i18n.init();
        i18n.addEventListener('languageChanged', updateDynamicLabels);

        try {
            await addExtensionSettings();
        } catch (error) {
            console.error('[RPG Companion] Failed to add extension settings tab:', error);
        }

        try {
            await initUI();
        } catch (error) {
            console.error('[RPG Companion] UI initialization failed:', error);
            throw error;
        }

        try {
            loadChatData();
        } catch (error) {
            console.error('[RPG Companion] Chat data load failed, using defaults:', error);
        }

        try {
            await ensureHtmlCleaningRegex(st_extension_settings, saveSettingsDebounced);
        } catch (error) {
            console.error('[RPG Companion] HTML regex import failed:', error);
        }

        try {
            await ensureTrackerPresetExists();
        } catch (error) {
            console.error('[RPG Companion] Preset import failed:', error);
        }

        try {
            const conflicts = detectConflictingRegexScripts(st_extension_settings);
            if (conflicts.length > 0) {
                console.log('[RPG Companion] ⚠️ Detected old manual formatting regex scripts that may conflict:');
                conflicts.forEach(name => console.log(`  - ${name}`));
                console.log('[RPG Companion] Consider disabling these regexes as the extension now handles formatting automatically.');
            }
        } catch (error) {
            console.error('[RPG Companion] Conflict detection failed:', error);
        }

<<<<<<< HEAD
=======
        // Register all event listeners (with character tracking wrappers)
>>>>>>> 31f12941
        try {
            registerAllEvents({
                [event_types.MESSAGE_SENT]: onMessageSent,
                [event_types.GENERATION_STARTED]: onGenerationStartedWithCharacterTracking, // MODIFIED: Now uses character tracking wrapper
                [event_types.MESSAGE_RECEIVED]: onMessageReceivedWithCharacterTracking, // MODIFIED: Now uses character tracking wrapper
                [event_types.CHAT_CHANGED]: [onCharacterChangedWithCharacterTracking, updatePersonaAvatar], // MODIFIED: Now uses character tracking wrapper
                [event_types.MESSAGE_SWIPED]: onMessageSwiped,
                [event_types.USER_MESSAGE_RENDERED]: updatePersonaAvatar,
                [event_types.SETTINGS_UPDATED]: updatePersonaAvatar
            });
        } catch (error) {
            console.error('[RPG Companion] Event registration failed:', error);
            throw error;
        }

        console.log('[RPG Companion] ✅ Extension loaded successfully');
    } catch (error) {
        console.error('[RPG Companion] ❌ Critical initialization failure:', error);
        console.error('[RPG Companion] Error details:', error.message, error.stack);
        toastr.error(
            'RPG Companion failed to initialize. Check console for details. Please try refreshing the page or resetting extension settings.',
            'RPG Companion Error',
            { timeOut: 10000 }
        );
    }
});<|MERGE_RESOLUTION|>--- conflicted
+++ resolved
@@ -90,8 +90,6 @@
     clearExtensionPrompts
 } from './src/systems/integration/sillytavern.js';
 
-<<<<<<< HEAD
-=======
 // Character State Tracking modules (NEW)
 import {
     getCharacterState,
@@ -133,7 +131,6 @@
 // Mobile UI functions removed - now imported from src/systems/ui/mobile.js
 // (setupMobileToggle, constrainFabToViewport, setupMobileTabs, removeMobileTabs,
 //  setupMobileKeyboardHandling, setupContentEditableScrolling)
->>>>>>> 31f12941
 
 /**
  * Updates UI elements that are dynamically generated and not covered by data-i18n-key.
@@ -943,10 +940,7 @@
             console.error('[RPG Companion] Conflict detection failed:', error);
         }
 
-<<<<<<< HEAD
-=======
         // Register all event listeners (with character tracking wrappers)
->>>>>>> 31f12941
         try {
             registerAllEvents({
                 [event_types.MESSAGE_SENT]: onMessageSent,
