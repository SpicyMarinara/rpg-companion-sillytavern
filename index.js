import { getContext, renderExtensionTemplateAsync, extension_settings as st_extension_settings } from '../../../extensions.js';
import { eventSource, event_types, substituteParams, chat, generateRaw, saveSettingsDebounced, chat_metadata, saveChatDebounced, user_avatar, getThumbnailUrl, characters, this_chid, extension_prompt_types, extension_prompt_roles, setExtensionPrompt, reloadCurrentChat, Generate, getRequestHeaders } from '../../../../script.js';
import { selected_group, getGroupMembers } from '../../../group-chats.js';
import { power_user } from '../../../power-user.js';

// Core modules
import { extensionName, extensionFolderPath } from './src/core/config.js';
import { i18n } from './src/core/i18n.js';
import {
    extensionSettings,
    lastGeneratedData,
    committedTrackerData,
    lastActionWasSwipe,
    isGenerating,
    isPlotProgression,
    pendingDiceRoll,
    FALLBACK_AVATAR_DATA_URI,
    $panelContainer,
    $userStatsContainer,
    $infoBoxContainer,
    $thoughtsContainer,
    $inventoryContainer,
    $questsContainer,
    setExtensionSettings,
    updateExtensionSettings,
    setLastGeneratedData,
    updateLastGeneratedData,
    setCommittedTrackerData,
    updateCommittedTrackerData,
    setLastActionWasSwipe,
    setIsGenerating,
    setIsPlotProgression,
    setPendingDiceRoll,
    setPanelContainer,
    setUserStatsContainer,
    setInfoBoxContainer,
    setThoughtsContainer,
    setInventoryContainer,
    setQuestsContainer,
    clearSessionAvatarPrompts
} from './src/core/state.js';
import { loadSettings, saveSettings, saveChatData, loadChatData, updateMessageSwipeData } from './src/core/persistence.js';
import { registerAllEvents } from './src/core/events.js';

// Generation & Parsing modules
import {
    generateTrackerExample,
    generateTrackerInstructions,
    generateContextualSummary,
    generateRPGPromptText,
    generateSeparateUpdatePrompt
} from './src/systems/generation/promptBuilder.js';
import { parseResponse, parseUserStats } from './src/systems/generation/parser.js';
import { updateRPGData } from './src/systems/generation/apiClient.js';
import { onGenerationStarted } from './src/systems/generation/injector.js';

// Rendering modules
import { getSafeThumbnailUrl } from './src/utils/avatars.js';
import { renderUserStats } from './src/systems/rendering/userStats.js';
import { renderInfoBox, updateInfoBoxField } from './src/systems/rendering/infoBox.js';
import {
    renderThoughts,
    updateCharacterField,
    updateChatThoughts,
    createThoughtPanel
} from './src/systems/rendering/thoughts.js';
import { renderInventory } from './src/systems/rendering/inventory.js';
import { renderQuests } from './src/systems/rendering/quests.js';

// Interaction modules
import { initInventoryEventListeners } from './src/systems/interaction/inventoryActions.js';

// UI Systems modules
import {
    applyTheme,
    applyCustomTheme,
    toggleCustomColors,
    toggleAnimations,
    updateSettingsPopupTheme,
    applyCustomThemeToSettingsPopup
} from './src/systems/ui/theme.js';
import {
    DiceModal,
    SettingsModal,
    setupDiceRoller,
    setupSettingsPopup,
    updateDiceDisplay,
    addDiceQuickReply,
    getSettingsModal
} from './src/systems/ui/modals.js';
import {
    initTrackerEditor
} from './src/systems/ui/trackerEditor.js';
import {
    initChapterCheckpointUI,
    injectCheckpointButton,
    updateAllCheckpointIndicators,
    cleanupCheckpointUI
} from './src/systems/ui/checkpointUI.js';
import { restoreCheckpointOnLoad } from './src/systems/features/chapterCheckpoint.js';
import {
    togglePlotButtons,
    updateCollapseToggleIcon,
    setupCollapseToggle,
    updatePanelVisibility,
    updateSectionVisibility,
    applyPanelPosition,
    updateGenerationModeUI
} from './src/systems/ui/layout.js';
import {
    setupMobileToggle,
    constrainFabToViewport,
    setupMobileTabs,
    removeMobileTabs,
    setupMobileKeyboardHandling,
    setupContentEditableScrolling,
    updateMobileTabLabels
} from './src/systems/ui/mobile.js';
import {
    setupDesktopTabs,
    removeDesktopTabs
} from './src/systems/ui/desktop.js';

// Feature modules
import { setupPlotButtons, sendPlotProgression } from './src/systems/features/plotProgression.js';
import { setupClassicStatsButtons } from './src/systems/features/classicStats.js';
import { ensureHtmlCleaningRegex, detectConflictingRegexScripts } from './src/systems/features/htmlCleaning.js';
import { setupMemoryRecollectionButton, updateMemoryRecollectionButton } from './src/systems/features/memoryRecollection.js';
import { initLorebookLimiter } from './src/systems/features/lorebookLimiter.js';
import { DEFAULT_HTML_PROMPT } from './src/systems/generation/promptBuilder.js';

// Integration modules
import {
    commitTrackerData,
    onMessageSent,
    onMessageReceived,
    onCharacterChanged,
    onMessageSwiped,
    updatePersonaAvatar,
    clearExtensionPrompts,
    onGenerationEnded
} from './src/systems/integration/sillytavern.js';

// Old state variable declarations removed - now imported from core modules
// (extensionSettings, lastGeneratedData, committedTrackerData, etc. are now in src/core/state.js)

// Utility functions removed - now imported from src/utils/avatars.js
// (getSafeThumbnailUrl)

// Persistence functions removed - now imported from src/core/persistence.js
// (loadSettings, saveSettings, saveChatData, loadChatData, updateMessageSwipeData)

// Theme functions removed - now imported from src/systems/ui/theme.js
// (applyTheme, applyCustomTheme, toggleCustomColors, toggleAnimations,
//  updateSettingsPopupTheme, applyCustomThemeToSettingsPopup)

// Layout functions removed - now imported from src/systems/ui/layout.js
// (togglePlotButtons, updateCollapseToggleIcon, setupCollapseToggle,
//  updatePanelVisibility, updateSectionVisibility, applyPanelPosition)
// Note: closeMobilePanelWithAnimation is only used internally by mobile.js

// Mobile UI functions removed - now imported from src/systems/ui/mobile.js
// (setupMobileToggle, constrainFabToViewport, setupMobileTabs, removeMobileTabs,
//  setupMobileKeyboardHandling, setupContentEditableScrolling)

/**
 * Updates UI elements that are dynamically generated and not covered by data-i18n-key.
 */
function updateDynamicLabels() {
    // Update "Refresh RPG Info" button, but only if it's not disabled
    const refreshBtn = document.getElementById('rpg-manual-update');
    if (refreshBtn && !refreshBtn.disabled) {
        const refreshText = i18n.getTranslation('template.mainPanel.refreshRpgInfo') || 'Refresh RPG Info';
        refreshBtn.innerHTML = `<i class="fa-solid fa-sync"></i> ${refreshText}`;
    }

    // Update "Last Roll" label
    updateDiceDisplay();

    // Update mobile tab labels
    updateMobileTabLabels();
}

/**
 * Adds the extension settings to the Extensions tab.
 */
async function addExtensionSettings() {
    // Load the HTML template for the settings
    const settingsHtml = await renderExtensionTemplateAsync(extensionName, 'settings');
    $('#extensions_settings2').append(settingsHtml);

    // Set up the enable/disable toggle
    $('#rpg-extension-enabled').prop('checked', extensionSettings.enabled).on('change', async function() {
        const wasEnabled = extensionSettings.enabled;
        extensionSettings.enabled = $(this).prop('checked');
        saveSettings();

        if (!extensionSettings.enabled && wasEnabled) {
            // Disabling extension - remove UI elements
            clearExtensionPrompts();
            updateChatThoughts(); // Remove thought bubbles
            cleanupCheckpointUI(); // Remove checkpoint buttons and indicators

            // Remove panel and toggle buttons
            $('#rpg-companion-panel').remove();
            $('#rpg-mobile-toggle').remove();
            $('#rpg-collapse-toggle').remove();
            $('#rpg-debug-toggle').remove();
            $('#rpg-debug-panel').remove();
            $('#rpg-plot-buttons').remove(); // Remove plot buttons
        } else if (extensionSettings.enabled && !wasEnabled) {
            // Enabling extension - initialize UI
            await initUI();
            loadChatData(); // Load chat data for current chat
            updateChatThoughts(); // Create thought bubbles if data exists
            injectCheckpointButton(); // Re-add checkpoint buttons
            updateAllCheckpointIndicators(); // Update button states
        }

        // Update Memory Recollection button visibility
        updateMemoryRecollectionButton();
    });

    // Set up language selector
    const langSelect = $('#rpg-companion-language-select');
    if (langSelect.length) {
        langSelect.val(i18n.currentLanguage);
        langSelect.on('change', async function() {
            const selectedLanguage = $(this).val();
            await i18n.setLanguage(selectedLanguage);
            // We need to re-apply translations to the settings panel specifically
            i18n.applyTranslations(document.getElementById('extensions_settings2'));
        });
    }
}

/**
 * Initializes the UI for the extension.
 */
async function initUI() {
    // Initialize i18n
    await i18n.init();

    // Only initialize UI if extension is enabled
    if (!extensionSettings.enabled) {
        console.log('[RPG Companion] Extension disabled - skipping UI initialization');
        return;
    }

    // Load the HTML template using SillyTavern's template system
    const templateHtml = await renderExtensionTemplateAsync(extensionName, 'template');

    // Append panel to body - positioning handled by CSS
    $('body').append(templateHtml);

    // Add mobile toggle button (FAB - Floating Action Button)
    const mobileToggleHtml = `
        <button id="rpg-mobile-toggle" class="rpg-mobile-toggle" title="Toggle RPG Panel">
            <i class="fa-solid fa-dice-d20"></i>
        </button>
    `;
    $('body').append(mobileToggleHtml);

    // Hide mobile toggle on desktop viewport (> 1000px)
    if (window.innerWidth > 1000) {
        $('#rpg-mobile-toggle').hide();
    }

    // Cache UI elements using state setters
    setPanelContainer($('#rpg-companion-panel'));
    setUserStatsContainer($('#rpg-user-stats'));
    setInfoBoxContainer($('#rpg-info-box'));
    setThoughtsContainer($('#rpg-thoughts'));
    setInventoryContainer($('#rpg-inventory'));
    setQuestsContainer($('#rpg-quests'));

    // Re-apply translations to the entire body to catch all new elements from the template
    i18n.applyTranslations(document.body);

    // Set up event listeners (enable/disable is handled in Extensions tab)
    $('#rpg-toggle-auto-update').on('change', function() {
        extensionSettings.autoUpdate = $(this).prop('checked');
        saveSettings();
    });

    $('#rpg-position-select').on('change', function() {
        extensionSettings.panelPosition = String($(this).val());
        saveSettings();
        applyPanelPosition();
        // Recreate thought bubbles to update their position
        updateChatThoughts();
    });

    $('#rpg-update-depth').on('change', function() {
        const value = $(this).val();
        extensionSettings.updateDepth = parseInt(String(value));
        saveSettings();
    });

    $('#rpg-memory-messages').on('change', function() {
        const value = $(this).val();
        extensionSettings.memoryMessagesToProcess = parseInt(String(value));
        saveSettings();
    });

    $('#rpg-generation-mode').on('change', function() {
        extensionSettings.generationMode = String($(this).val());
        saveSettings();
        updateGenerationModeUI();
    });

    $('#rpg-use-separate-preset').on('change', function() {
        extensionSettings.useSeparatePreset = $(this).prop('checked');
        saveSettings();
    });

    $('#rpg-toggle-user-stats').on('change', function() {
        extensionSettings.showUserStats = $(this).prop('checked');
        saveSettings();
        updateSectionVisibility();
    });

    $('#rpg-toggle-info-box').on('change', function() {
        extensionSettings.showInfoBox = $(this).prop('checked');
        saveSettings();
        updateSectionVisibility();
    });

    $('#rpg-toggle-thoughts').on('change', function() {
        extensionSettings.showCharacterThoughts = $(this).prop('checked');
        saveSettings();
        updateSectionVisibility();
    });

    $('#rpg-toggle-narrator-mode').on('change', function() {
        extensionSettings.narratorMode = $(this).prop('checked');
        saveSettings();
    });

    $('#rpg-toggle-inventory').on('change', function() {
        extensionSettings.showInventory = $(this).prop('checked');
        saveSettings();
        updateSectionVisibility();
    });

    $('#rpg-toggle-quests').on('change', function() {
        extensionSettings.showQuests = $(this).prop('checked');
        saveSettings();
        updateSectionVisibility();
    });

    $('#rpg-toggle-thoughts-in-chat').on('change', function() {
        extensionSettings.showThoughtsInChat = $(this).prop('checked');
        // console.log('[RPG Companion] Toggle showThoughtsInChat changed to:', extensionSettings.showThoughtsInChat);
        saveSettings();
        updateChatThoughts();
    });

    $('#rpg-toggle-always-show-bubble').on('change', function() {
        extensionSettings.alwaysShowThoughtBubble = $(this).prop('checked');
        saveSettings();
        // Force immediate save to ensure setting is persisted before any other code runs
        const context = getContext();
        const extension_settings = context.extension_settings || context.extensionSettings;
        extension_settings[extensionName] = extensionSettings;
        // Re-render thoughts to apply the setting
        updateChatThoughts();
    });

    $('#rpg-toggle-html-prompt').on('change', function() {
        extensionSettings.enableHtmlPrompt = $(this).prop('checked');
        // console.log('[RPG Companion] Toggle enableHtmlPrompt changed to:', extensionSettings.enableHtmlPrompt);
        saveSettings();
    });

    $('#rpg-custom-html-prompt').on('input', function() {
        extensionSettings.customHtmlPrompt = $(this).val().trim();
        saveSettings();
    });

    $('#rpg-restore-default-html-prompt').on('click', function() {
        extensionSettings.customHtmlPrompt = '';
        $('#rpg-custom-html-prompt').val('');
        saveSettings();
        toastr.success('HTML prompt restored to default');
    });

    $('#rpg-skip-guided-mode').on('change', function() {
        extensionSettings.skipInjectionsForGuided = String($(this).val());
        saveSettings();
    });

    $('#rpg-save-tracker-history').on('change', function() {
        extensionSettings.saveTrackerHistory = $(this).prop('checked');
        saveSettings();
    });

    $('#rpg-toggle-plot-buttons').on('change', function() {
        extensionSettings.enablePlotButtons = $(this).prop('checked');
        // console.log('[RPG Companion] Toggle enablePlotButtons changed to:', extensionSettings.enablePlotButtons);
        saveSettings();
        togglePlotButtons();
    });

    $('#rpg-toggle-animations').on('change', function() {
        extensionSettings.enableAnimations = $(this).prop('checked');
        saveSettings();
        toggleAnimations();
    });

<<<<<<< HEAD
    // Auto avatar generation settings
    $('#rpg-toggle-auto-avatars').on('change', function() {
        extensionSettings.autoGenerateAvatars = $(this).prop('checked');
        saveSettings();

        // Show/hide avatar options based on toggle
        const $options = $('#rpg-avatar-options');
        if (extensionSettings.autoGenerateAvatars) {
            $options.slideDown(200);
        } else {
            $options.slideUp(200);
        }
    });

    $('#rpg-avatar-llm-instruction').on('input', function() {
        extensionSettings.avatarLLMCustomInstruction = $(this).val().trim();
        saveSettings();
=======
    $('#rpg-toggle-dice-display').on('change', function() {
        extensionSettings.showDiceDisplay = $(this).prop('checked');
        saveSettings();
        updateDiceDisplay();
>>>>>>> b1631416
    });

    $('#rpg-manual-update').on('click', async function() {
        if (!extensionSettings.enabled) {
            // console.log('[RPG Companion] Extension is disabled. Please enable it in the Extensions tab.');
            return;
        }
        await updateRPGData(renderUserStats, renderInfoBox, renderThoughts, renderInventory);
    });

    $('#rpg-stat-bar-color-low').on('change', function() {
        extensionSettings.statBarColorLow = String($(this).val());
        saveSettings();
        renderUserStats(); // Re-render with new colors
    });

    $('#rpg-stat-bar-color-high').on('change', function() {
        extensionSettings.statBarColorHigh = String($(this).val());
        saveSettings();
        renderUserStats(); // Re-render with new colors
    });

    // Theme selection
    $('#rpg-theme-select').on('change', function() {
        extensionSettings.theme = String($(this).val());
        saveSettings();
        applyTheme();
        toggleCustomColors();
        updateSettingsPopupTheme(getSettingsModal()); // Update popup theme instantly
        updateChatThoughts(); // Recreate thought bubbles with new theme
    });

    // Custom color pickers
    $('#rpg-custom-bg').on('change', function() {
        extensionSettings.customColors.bg = String($(this).val());
        saveSettings();
        if (extensionSettings.theme === 'custom') {
            applyCustomTheme();
            updateSettingsPopupTheme(getSettingsModal()); // Update popup theme instantly
            updateChatThoughts(); // Update thought bubbles
        }
    });

    $('#rpg-custom-accent').on('change', function() {
        extensionSettings.customColors.accent = String($(this).val());
        saveSettings();
        if (extensionSettings.theme === 'custom') {
            applyCustomTheme();
            updateSettingsPopupTheme(getSettingsModal()); // Update popup theme instantly
            updateChatThoughts(); // Update thought bubbles
        }
    });

    $('#rpg-custom-text').on('change', function() {
        extensionSettings.customColors.text = String($(this).val());
        saveSettings();
        if (extensionSettings.theme === 'custom') {
            applyCustomTheme();
            updateSettingsPopupTheme(getSettingsModal()); // Update popup theme instantly
            updateChatThoughts(); // Update thought bubbles
        }
    });

    $('#rpg-custom-highlight').on('change', function() {
        extensionSettings.customColors.highlight = String($(this).val());
        saveSettings();
        if (extensionSettings.theme === 'custom') {
            applyCustomTheme();
            updateSettingsPopupTheme(getSettingsModal()); // Update popup theme instantly
            updateChatThoughts(); // Update thought bubbles
        }
    });

    // Initialize UI state (enable/disable is in Extensions tab)
    $('#rpg-toggle-auto-update').prop('checked', extensionSettings.autoUpdate);
    $('#rpg-position-select').val(extensionSettings.panelPosition);
    $('#rpg-update-depth').val(extensionSettings.updateDepth);
    $('#rpg-memory-messages').val(extensionSettings.memoryMessagesToProcess || 16);
    $('#rpg-use-separate-preset').prop('checked', extensionSettings.useSeparatePreset);
    $('#rpg-toggle-user-stats').prop('checked', extensionSettings.showUserStats);
    $('#rpg-toggle-info-box').prop('checked', extensionSettings.showInfoBox);
    $('#rpg-toggle-thoughts').prop('checked', extensionSettings.showCharacterThoughts);
    $('#rpg-toggle-narrator-mode').prop('checked', extensionSettings.narratorMode);
    $('#rpg-toggle-inventory').prop('checked', extensionSettings.showInventory);
    $('#rpg-toggle-quests').prop('checked', extensionSettings.showQuests);
    $('#rpg-toggle-thoughts-in-chat').prop('checked', extensionSettings.showThoughtsInChat);
    $('#rpg-toggle-always-show-bubble').prop('checked', extensionSettings.alwaysShowThoughtBubble);
    $('#rpg-toggle-html-prompt').prop('checked', extensionSettings.enableHtmlPrompt);

    // Set default HTML prompt as actual text if no custom prompt exists
    $('#rpg-custom-html-prompt').val(extensionSettings.customHtmlPrompt || DEFAULT_HTML_PROMPT);

    $('#rpg-toggle-plot-buttons').prop('checked', extensionSettings.enablePlotButtons);    $('#rpg-toggle-plot-buttons').prop('checked', extensionSettings.enablePlotButtons);    $('#rpg-toggle-plot-buttons').prop('checked', extensionSettings.enablePlotButtons);
    $('#rpg-toggle-animations').prop('checked', extensionSettings.enableAnimations);
<<<<<<< HEAD

    // Initialize avatar options
    $('#rpg-toggle-auto-avatars').prop('checked', extensionSettings.autoGenerateAvatars || false);
    $('#rpg-avatar-llm-instruction').val(extensionSettings.avatarLLMCustomInstruction || '');

    // Initialize avatar options visibility
    if (extensionSettings.autoGenerateAvatars) {
        $('#rpg-avatar-options').show();
    } else {
        $('#rpg-avatar-options').hide();
    }

=======
    $('#rpg-toggle-dice-display').prop('checked', extensionSettings.showDiceDisplay);
>>>>>>> b1631416
    $('#rpg-stat-bar-color-low').val(extensionSettings.statBarColorLow);
    $('#rpg-stat-bar-color-high').val(extensionSettings.statBarColorHigh);
    $('#rpg-theme-select').val(extensionSettings.theme);
    $('#rpg-custom-bg').val(extensionSettings.customColors.bg);
    $('#rpg-custom-accent').val(extensionSettings.customColors.accent);
    $('#rpg-custom-text').val(extensionSettings.customColors.text);
    $('#rpg-custom-highlight').val(extensionSettings.customColors.highlight);
    $('#rpg-generation-mode').val(extensionSettings.generationMode);
    $('#rpg-skip-guided-mode').val(extensionSettings.skipInjectionsForGuided);
    $('#rpg-save-tracker-history').prop('checked', extensionSettings.saveTrackerHistory);

    updatePanelVisibility();
    updateSectionVisibility();
    updateGenerationModeUI();
    applyTheme();
    applyPanelPosition();
    toggleCustomColors();
    toggleAnimations();

    // Setup mobile toggle button
    setupMobileToggle();

    // Setup desktop tabs (only on desktop viewport)
    if (window.innerWidth > 1000) {
        setupDesktopTabs();
    }

    // Setup collapse/expand toggle button
    setupCollapseToggle();

    // Render initial data if available
    renderUserStats();
    renderInfoBox();
    renderThoughts();
    renderInventory();
    renderQuests();
    updateDiceDisplay();
    setupDiceRoller();
    setupClassicStatsButtons();
    setupSettingsPopup();
    initTrackerEditor();
    addDiceQuickReply();
    setupPlotButtons(sendPlotProgression);
    setupMobileKeyboardHandling();
    setupContentEditableScrolling();
    initInventoryEventListeners();

    // Initialize chapter checkpoint UI
    initChapterCheckpointUI();
    injectCheckpointButton();

    // Setup Memory Recollection button in World Info
    setupMemoryRecollectionButton();

    // Initialize Lorebook Limiter
    initLorebookLimiter();
}





// Rendering functions removed - now imported from src/systems/rendering/*
// (renderUserStats, renderInfoBox, renderThoughts, updateInfoBoxField,
//  updateCharacterField, updateChatThoughts, createThoughtPanel)

// Event handlers removed - now imported from src/systems/integration/sillytavern.js
// (commitTrackerData, onMessageSent, onMessageReceived, onCharacterChanged,
//  onMessageSwiped, updatePersonaAvatar, clearExtensionPrompts)

/**
 * Ensures the "RPG Companion Trackers" preset exists in the user's OpenAI Settings.
 * Imports the preset file from the extension folder if it doesn't exist.
 */
async function ensureTrackerPresetExists() {
    try {
        const presetName = 'RPG Companion Trackers';

        // Check if preset already exists by fetching settings
        const checkResponse = await fetch('/api/settings/get', {
            method: 'POST',
            headers: getRequestHeaders()
        });

        if (checkResponse.ok) {
            const settings = await checkResponse.json();
            // openai_setting_names is an array of preset names
            if (settings.openai_setting_names && settings.openai_setting_names.includes(presetName)) {
                console.log(`[RPG Companion] Preset "${presetName}" already exists`);
                return;
            }
        }

        // Preset doesn't exist - import it from extension folder
        console.log(`[RPG Companion] Importing preset "${presetName}"...`);

        // Load preset from extension folder
        const extensionPresetPath = `${extensionFolderPath}/${presetName}.json`;
        const presetResponse = await fetch(`/${extensionPresetPath}`);

        if (!presetResponse.ok) {
            console.warn(`[RPG Companion] Could not load preset template from ${extensionPresetPath}`);
            return;
        }

        const presetData = await presetResponse.json();

        // Save preset to user's OpenAI Settings folder using SillyTavern's API
        const saveResponse = await fetch('/api/presets/save', {
            method: 'POST',
            headers: getRequestHeaders(),
            body: JSON.stringify({
                apiId: 'openai',
                name: presetName,
                preset: presetData
            })
        });

        if (saveResponse.ok) {
            console.log(`[RPG Companion] ✅ Successfully imported preset "${presetName}"`);
            toastr.success(
                `The "RPG Companion Trackers" preset has been imported to your OpenAI Settings.`,
                'RPG Companion',
                { timeOut: 5000 }
            );
        } else {
            console.warn(`[RPG Companion] Failed to save preset: ${saveResponse.statusText}`);
        }
    } catch (error) {
        console.error('[RPG Companion] Error importing tracker preset:', error);
        // Non-critical - users can manually import if needed
    }
}

/**
 * Main initialization function.
 */
jQuery(async () => {
    try {
        console.log('[RPG Companion] Starting initialization...');

        // Load settings with validation
        try {
            loadSettings();
        } catch (error) {
            console.error('[RPG Companion] Settings load failed, continuing with defaults:', error);
        }

        // Initialize i18n early for the settings panel
        await i18n.init();

        // Set up a central listener for language changes to update dynamic UI parts
        i18n.addEventListener('languageChanged', updateDynamicLabels);

        // Add extension settings to Extensions tab
        try {
            await addExtensionSettings();
        } catch (error) {
            console.error('[RPG Companion] Failed to add extension settings tab:', error);
            // Don't throw - extension can still work without settings tab
        }

        // Initialize UI
        try {
            await initUI();
        } catch (error) {
            console.error('[RPG Companion] UI initialization failed:', error);
            throw error; // This is critical - can't continue without UI
        }

        // Load chat-specific data for current chat
        try {
            loadChatData();
        } catch (error) {
            console.error('[RPG Companion] Chat data load failed, using defaults:', error);
        }

        // Import the HTML cleaning regex if needed
        try {
            await ensureHtmlCleaningRegex(st_extension_settings, saveSettingsDebounced);
        } catch (error) {
            console.error('[RPG Companion] HTML regex import failed:', error);
            // Non-critical - continue without it
        }

        // Import the RPG Companion Trackers preset if needed
        try {
            await ensureTrackerPresetExists();
        } catch (error) {
            console.error('[RPG Companion] Preset import failed:', error);
            // Non-critical - users can manually import if needed
        }

        // Detect conflicting regex scripts from old manual formatters
        try {
            const conflicts = detectConflictingRegexScripts(st_extension_settings);
            if (conflicts.length > 0) {
                console.log('[RPG Companion] ⚠️ Detected old manual formatting regex scripts that may conflict:');
                conflicts.forEach(name => console.log(`  - ${name}`));
                console.log('[RPG Companion] Consider disabling these regexes as the extension now handles formatting automatically.');

                // Show user-friendly warning (non-blocking)
                // toastr.warning(
                //     `Found ${conflicts.length} old RPG formatting regex script(s). These may conflict with the extension. Check console for details.`,
                //     'RPG Companion Warning',
                //     { timeOut: 8000 }
                // );
            }
        } catch (error) {
            console.error('[RPG Companion] Conflict detection failed:', error);
            // Non-critical - continue anyway
        }

        // Register all event listeners
        try {
            registerAllEvents({
                [event_types.MESSAGE_SENT]: onMessageSent,
                [event_types.GENERATION_STARTED]: onGenerationStarted,
                [event_types.MESSAGE_RECEIVED]: onMessageReceived,
                [event_types.GENERATION_STOPPED]: onGenerationEnded,
                [event_types.GENERATION_ENDED]: onGenerationEnded,
                [event_types.CHAT_CHANGED]: [onCharacterChanged, updatePersonaAvatar, restoreCheckpointOnLoad, clearSessionAvatarPrompts],
                [event_types.MESSAGE_SWIPED]: onMessageSwiped,
                [event_types.USER_MESSAGE_RENDERED]: updatePersonaAvatar,
                [event_types.SETTINGS_UPDATED]: updatePersonaAvatar
            });
        } catch (error) {
            console.error('[RPG Companion] Event registration failed:', error);
            throw error; // This is critical - can't continue without events
        }

        // Restore checkpoint state if one exists
        await restoreCheckpointOnLoad();

        console.log('[RPG Companion] ✅ Extension loaded successfully');
    } catch (error) {
        console.error('[RPG Companion] ❌ Critical initialization failure:', error);
        console.error('[RPG Companion] Error details:', error.message, error.stack);

        // Show user-friendly error message
        toastr.error(
            'RPG Companion failed to initialize. Check console for details. Please try refreshing the page or resetting extension settings.',
            'RPG Companion Error',
            { timeOut: 10000 }
        );
    }
});<|MERGE_RESOLUTION|>--- conflicted
+++ resolved
@@ -408,7 +408,6 @@
         toggleAnimations();
     });
 
-<<<<<<< HEAD
     // Auto avatar generation settings
     $('#rpg-toggle-auto-avatars').on('change', function() {
         extensionSettings.autoGenerateAvatars = $(this).prop('checked');
@@ -426,12 +425,10 @@
     $('#rpg-avatar-llm-instruction').on('input', function() {
         extensionSettings.avatarLLMCustomInstruction = $(this).val().trim();
         saveSettings();
-=======
     $('#rpg-toggle-dice-display').on('change', function() {
         extensionSettings.showDiceDisplay = $(this).prop('checked');
         saveSettings();
         updateDiceDisplay();
->>>>>>> b1631416
     });
 
     $('#rpg-manual-update').on('click', async function() {
@@ -526,7 +523,6 @@
 
     $('#rpg-toggle-plot-buttons').prop('checked', extensionSettings.enablePlotButtons);    $('#rpg-toggle-plot-buttons').prop('checked', extensionSettings.enablePlotButtons);    $('#rpg-toggle-plot-buttons').prop('checked', extensionSettings.enablePlotButtons);
     $('#rpg-toggle-animations').prop('checked', extensionSettings.enableAnimations);
-<<<<<<< HEAD
 
     // Initialize avatar options
     $('#rpg-toggle-auto-avatars').prop('checked', extensionSettings.autoGenerateAvatars || false);
@@ -539,9 +535,7 @@
         $('#rpg-avatar-options').hide();
     }
 
-=======
     $('#rpg-toggle-dice-display').prop('checked', extensionSettings.showDiceDisplay);
->>>>>>> b1631416
     $('#rpg-stat-bar-color-low').val(extensionSettings.statBarColorLow);
     $('#rpg-stat-bar-color-high').val(extensionSettings.statBarColorHigh);
     $('#rpg-theme-select').val(extensionSettings.theme);
