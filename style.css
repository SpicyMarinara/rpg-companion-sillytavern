--- conflicted
+++ resolved
@@ -3245,12 +3245,17 @@
 
 .rpg-character-stat {
     flex-shrink: 0;
-}
-
-.rpg-character-stat .rpg-stat-name {
     font-size: clamp(0.5vw, 0.6vw, 0.7vw) !important;
     font-weight: 600 !important;
     white-space: nowrap !important;
+}
+
+.rpg-character-stat .rpg-stat-label {
+    color: var(--rpg-text) !important;
+}
+
+.rpg-character-stat .rpg-stat-value {
+    font-weight: bold !important;
 }
 
 /* Placeholder styles for empty sections */
@@ -4960,36 +4965,6 @@
     opacity: 0.8;
 }
 
-/* RPG Attributes editor styles (same as custom stats) */
-.rpg-attr-toggle {
-    flex-shrink: 0;
-}
-
-.rpg-attr-name {
-    flex: 1;
-    padding: 0.375em 0.5em;
-    background: var(--rpg-bg);
-    border: 1px solid var(--rpg-border);
-    border-radius: 0.25em;
-    color: var(--rpg-text);
-    font-size: 0.95em;
-}
-
-.rpg-attr-remove {
-    flex-shrink: 0;
-    padding: 0.375em 0.625em;
-    background: var(--rpg-highlight);
-    border: none;
-    border-radius: 0.25em;
-    color: white;
-    cursor: pointer;
-    transition: opacity 0.2s;
-}
-
-.rpg-attr-remove:hover {
-    opacity: 0.8;
-}
-
 /* Toggle rows */
 .rpg-editor-toggle-row {
     display: flex;
@@ -5188,8 +5163,7 @@
     font-size: 0.95em;
 }
 
-.rpg-field-remove,
-.rpg-remove-relationship {
+.rpg-field-remove {
     flex-shrink: 0;
     padding: 0.375em 0.625em;
     background: var(--rpg-highlight);
@@ -5200,8 +5174,7 @@
     transition: opacity 0.2s;
 }
 
-.rpg-field-remove:hover,
-.rpg-remove-relationship:hover {
+.rpg-field-remove:hover {
     opacity: 0.8;
 }
 
@@ -6259,19 +6232,6 @@
         font-size: clamp(16px, 4.1vw, 20px) !important;
     }
 
-    /* Recent Events widget - mobile text sizing */
-    .rpg-notebook-title {
-        font-size: clamp(9px, 2.2vw, 11px) !important;
-    }
-
-    .rpg-bullet {
-        font-size: clamp(9px, 2.2vw, 11px) !important;
-    }
-
-    .rpg-event-text {
-        font-size: clamp(8px, 2vw, 10px) !important;
-    }
-
     /* ========================================
        MOBILE DASHBOARD V2 LAYOUT
        ======================================== */
@@ -7961,72 +7921,8 @@
     .rpg-main-quest-actions button {
         width: 100%;
     }
-
-    /* ========================================
-       MOBILE FONT SIZE OVERRIDES
-       Fix all vw-based font sizes for mobile readability
-       ======================================== */
-
-    /* Collapse toggle button */
-    .rpg-collapse-toggle {
-        font-size: clamp(16px, 3vw, 20px) !important;
-    }
-
-    /* Top position panel titles */
-    .rpg-panel.rpg-position-top .rpg-stats-title {
-        font-size: clamp(12px, 2.6vw, 16px) !important;
-    }
-
-    .rpg-panel.rpg-position-top .rpg-mood {
-        font-size: clamp(10px, 2vw, 13px) !important;
-    }
-
-    .rpg-panel.rpg-position-top .rpg-classic-stats-title {
-        font-size: clamp(10px, 2vw, 13px) !important;
-    }
-
-    .rpg-panel.rpg-position-top .rpg-classic-stat-label {
-        font-size: clamp(8px, 1.7vw, 11px) !important;
-    }
-
-    .rpg-panel.rpg-position-top .rpg-classic-stat-value {
-        font-size: clamp(12px, 2.6vw, 16px) !important;
-    }
-
-    .rpg-panel.rpg-position-top .rpg-classic-stat-btn {
-        font-size: clamp(10px, 2.2vw, 14px) !important;
-    }
-
-    .rpg-panel.rpg-position-top .rpg-info-content,
-    .rpg-panel.rpg-position-top .rpg-thoughts-content {
-        font-size: clamp(10px, 2.2vw, 14px) !important;
-    }
-
-    /* Panel header */
-    .rpg-panel-header h3 {
-        font-size: clamp(14px, 3.4vw, 18px) !important;
-    }
-
-    /* Loading indicator */
-    .rpg-loading {
-        font-size: clamp(12px, 2.6vw, 16px) !important;
-    }
-
-    /* Dice display */
-    .rpg-dice-display {
-        font-size: clamp(10px, 2vw, 13px) !important;
-    }
-
-    .rpg-dice-display i {
-        font-size: clamp(12px, 2.6vw, 16px) !important;
-    }
-
-    .rpg-clear-dice-btn {
-        font-size: clamp(14px, 3vw, 18px) !important;
-    }
-}
-
-<<<<<<< HEAD
+}
+
 
 /* ========================================
    Tracker Settings & Widget Integration
@@ -8085,7 +7981,7 @@
 .rpg-widget-empty-state a:hover {
     opacity: 0.8;
 }
-=======
+
 /* ========================================
    MOBILE FONT SIZE OVERRIDES (ALL SCREENS)
    Apply to screens up to 1000px
@@ -8148,6 +8044,4 @@
     .rpg-clear-dice-btn {
         font-size: clamp(14px, 3vw, 18px) !important;
     }
-}
-
->>>>>>> d8707318
+}