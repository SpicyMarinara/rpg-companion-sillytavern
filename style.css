
/* Ensure chat stays centered when panel is visible */
body:has(.rpg-panel.rpg-position-right) #sheld {
    margin: auto !important;
}

body:has(.rpg-panel.rpg-position-left) #sheld {
    margin: auto !important;
}
/* ============================================
   RPG COMPANION - GAME-LIKE UI - RESPONSIVE
   ============================================ */

/* CSS Variables for Theming - Default uses SillyTavern's variables */
.rpg-panel,
#rpg-thought-panel,
#rpg-thought-icon {
    --rpg-bg: var(--SmartThemeBlurTintColor, rgba(26, 26, 46, 0.9));
    --rpg-accent: var(--black30a, rgba(22, 33, 62, 0.9));
    --rpg-text: var(--SmartThemeBodyColor, #eaeaea);
    --rpg-highlight: var(--SmartThemeQuoteColor, #e94560);
    --rpg-border: var(--SmartThemeBorderColor, #4a7ba7);
    --rpg-shadow: rgba(0, 0, 0, 0.5);
}

/* Main Panel Container - Fills available margin space */
.rpg-panel {
    position: fixed;
    top: var(--topBarBlockSize);
    bottom: 0;
    background: var(--rpg-bg);
    box-shadow: 0 0 20px var(--rpg-shadow);
    font-family: 'Segoe UI', Tahoma, Geneva, Verdana, sans-serif;
    box-sizing: border-box;
    z-index: 1000;
    color: var(--rpg-text);
    display: flex;
    flex-direction: column;
    overflow: visible;
    transition: width 0.3s ease, left 0.3s ease, right 0.3s ease, transform 0.3s ease;
}

/* Collapsed state - fixed width for collapse */
.rpg-panel.rpg-collapsed {
    max-width: 2.5rem !important;
    min-width: 2.5rem !important;
    left: auto !important;
    right: auto !important;
}

.rpg-panel.rpg-collapsed.rpg-position-right {
    right: 0 !important;
}

.rpg-panel.rpg-collapsed.rpg-position-left {
    left: 0 !important;
}

/* Fix positioning when collapsed - panel should stick to correct edge */
.rpg-panel.rpg-position-right.rpg-collapsed {
    left: calc(100vw - 40px);
    right: 0;
}

.rpg-panel.rpg-position-left.rpg-collapsed {
    right: calc(100vw - 40px);
    left: 0;
}

.rpg-panel.rpg-collapsed .rpg-game-container {
    opacity: 0;
    pointer-events: none;
}

/* Collapse/Expand Toggle Button */
.rpg-collapse-toggle {
    position: absolute;
    top: 50%;
    transform: translateY(-50%);
    width: 1.875rem;
    height: 5rem;
    background: var(--rpg-accent);
    border: 2px solid var(--rpg-border);
    color: var(--rpg-highlight);
    cursor: pointer;
    display: flex;
    align-items: center;
    justify-content: center;
    z-index: 10001;
    transition: all 0.3s ease;
    font-size: 1.5vw;
    box-shadow: 0 0 10px var(--rpg-shadow);
    pointer-events: auto;
}

.rpg-collapse-toggle:hover {
    background: var(--rpg-highlight);
    color: var(--rpg-bg);
    box-shadow: 0 0 15px var(--rpg-highlight);
}

/* Position collapse button on the left side for right panel */
.rpg-panel.rpg-position-right .rpg-collapse-toggle {
    left: -2rem;
    border-radius: 0.5em 0 0 0.5em;
}

/* Position collapse button on the right side for left panel */
.rpg-panel.rpg-position-left .rpg-collapse-toggle {
    right: -2rem;
    border-radius: 0 0.5em 0.5em 0;
}

/* Hide collapse button for top position */
.rpg-panel.rpg-position-top .rpg-collapse-toggle {
    display: none;
}

/* Right Position (Default) - Panel fills right margin space from chat edge to screen edge */
.rpg-panel.rpg-position-right {
    right: 0;
    width: calc(50vw - var(--sheldWidth) / 2);
    border-left: 3px solid var(--rpg-border);
    box-shadow: -5px 0 20px var(--rpg-shadow);
}

/* Left Position - Panel fills left margin space from screen edge to chat edge */
.rpg-panel.rpg-position-left {
    left: 0;
    width: calc(50vw - var(--sheldWidth) / 2);
    border-right: 3px solid var(--rpg-border);
    box-shadow: 5px 0 20px var(--rpg-shadow);
}

/* Top Position */
.rpg-panel.rpg-position-top {
    left: 0;
    right: 0;
    bottom: auto;
    width: 100%;
    max-width: 100%;
    height: auto;
    max-height: 18.75rem;
    border-bottom: 3px solid var(--rpg-border);
    box-shadow: 0 5px 20px var(--rpg-shadow);
}

/* Top Position Layout Adjustments */
.rpg-panel.rpg-position-top .rpg-content-box {
    display: flex;
    flex-direction: row;
    gap: 0.938em;
}

.rpg-panel.rpg-position-top .rpg-section {
    flex: 1;
    min-width: 0;
}

.rpg-panel.rpg-position-top .rpg-divider {
    display: none;
}

.rpg-panel.rpg-position-top .rpg-stats-grid {
    gap: 0.5em;
}

.rpg-panel.rpg-position-top .rpg-stat-row {
    gap: 0.5em;
}

.rpg-panel.rpg-position-top .rpg-stat-label {
    min-width: 5.625rem;
}

.rpg-panel.rpg-position-top .rpg-stat-bar {
    height: 1.125rem;
}

/* Mobile Responsiveness */
@media (max-width: 1024px) {
    .rpg-panel {
        width: 20rem;
        max-width: 35vw;
        min-width: 16.25rem;
    }
}

@media (max-width: 768px) {
    .rpg-section-title {
        font-size: 1em;
    }
}

@media (max-width: 480px) {
    .rpg-panel.rpg-position-right,
    .rpg-panel.rpg-position-left {
        left: 0 !important;
        right: 0 !important;
        width: 100%;
        height: 50vh;
        top: auto;
        bottom: 0;
    }

    .rpg-panel.rpg-position-top {
        max-height: 40vh;
    }
}

.rpg-panel.rpg-position-top .rpg-stats-title {
    font-size: 1.3vw;
}

.rpg-panel.rpg-position-top .rpg-mood {
    font-size: 1vw;
    padding: 0.375em;
}

.rpg-panel.rpg-position-top .rpg-classic-stats {
    margin-top: 0.5em;
    padding: 0.5em;
}

.rpg-panel.rpg-position-top .rpg-classic-stats-title {
    font-size: 1vw;
    margin-bottom: 0.5em;
}

.rpg-panel.rpg-position-top .rpg-classic-stats-grid {
    gap: 0.375em;
}

.rpg-panel.rpg-position-top .rpg-classic-stat {
    padding: 0.25em;
}

.rpg-panel.rpg-position-top .rpg-classic-stat-label {
    font-size: 0.85vw;
}

.rpg-panel.rpg-position-top .rpg-classic-stat-value {
    font-size: 1.3vw;
}

/* ============================================
   ANIMATIONS
   ============================================ */
/* Only apply animations when enabled */
.rpg-panel.rpg-animations-enabled .rpg-stat-fill {
    transition: width 0.8s cubic-bezier(0.4, 0, 0.2, 1);
}

.rpg-panel.rpg-animations-enabled .rpg-stat-bar {
    transition: all 0.3s ease;
}

.rpg-panel.rpg-animations-enabled .rpg-info-content,
.rpg-panel.rpg-animations-enabled .rpg-thoughts-content {
    transition: opacity 0.4s ease, transform 0.4s ease;
}

.rpg-panel.rpg-animations-enabled .rpg-info-line {
    animation: slideInFromLeft 0.5s ease-out backwards;
}

.rpg-panel.rpg-animations-enabled .rpg-info-line:nth-child(1) { animation-delay: 0.1s; }
.rpg-panel.rpg-animations-enabled .rpg-info-line:nth-child(2) { animation-delay: 0.2s; }
.rpg-panel.rpg-animations-enabled .rpg-info-line:nth-child(3) { animation-delay: 0.3s; }
.rpg-panel.rpg-animations-enabled .rpg-info-line:nth-child(4) { animation-delay: 0.4s; }
.rpg-panel.rpg-animations-enabled .rpg-info-line:nth-child(5) { animation-delay: 0.5s; }

.rpg-panel.rpg-animations-enabled .rpg-thoughts-overlay {
    animation: fadeInScale 0.6s ease-out;
}

.rpg-panel.rpg-animations-enabled .rpg-mood-value {
    transition: all 0.3s ease;
}

.rpg-panel.rpg-animations-enabled .rpg-dice-animation {
    animation: none; /* Control separately */
}

/* Disable dice animation when animations are off */
.rpg-panel:not(.rpg-animations-enabled) .rpg-dice-rolling i {
    animation: none !important;
}

.rpg-panel:not(.rpg-animations-enabled) .rpg-dice-result-value {
    animation: none !important;
}

@keyframes slideInFromLeft {
    from {
        opacity: 0;
        transform: translateX(-1.25rem);
    }
    to {
        opacity: 1;
        transform: translateX(0);
    }
}

@keyframes fadeInScale {
    from {
        opacity: 0;
        transform: scale(0.95);
    }
    to {
        opacity: 1;
        transform: scale(1);
    }
}

/* Add updating class for smooth content changes */
.rpg-panel.rpg-animations-enabled .rpg-content-updating {
    animation: contentPulse 0.5s ease;
}

@keyframes contentPulse {
    0%, 100% {
        opacity: 1;
    }
    50% {
        opacity: 0.6;
    }
}

.rpg-panel.rpg-position-top .rpg-classic-stat-btn {
    padding: 0.125em;
    font-size: 1.1vw;
}

.rpg-panel.rpg-position-top .rpg-info-content,
.rpg-panel.rpg-position-top .rpg-thoughts-content {
    font-size: 1.1vw;
    max-height: 9.375rem;
}

/* Custom Scrollbar */
.rpg-panel::-webkit-scrollbar,
#rpg-panel-content::-webkit-scrollbar,
.rpg-content-box::-webkit-scrollbar {
    width: 0.5rem;
}

.rpg-panel::-webkit-scrollbar-track,
#rpg-panel-content::-webkit-scrollbar-track,
.rpg-content-box::-webkit-scrollbar-track {
    background: var(--rpg-accent);
}

.rpg-panel::-webkit-scrollbar-thumb,
#rpg-panel-content::-webkit-scrollbar-thumb,
.rpg-content-box::-webkit-scrollbar-thumb {
    background: var(--rpg-highlight);
    border-radius: 0.25em;
}

.rpg-panel::-webkit-scrollbar-thumb:hover,
#rpg-panel-content::-webkit-scrollbar-thumb:hover,
.rpg-content-box::-webkit-scrollbar-thumb:hover {
    background: var(--rpg-border);
}

/* Game Container - Full height flex container */
.rpg-game-container {
    padding: 0.75em;
    display: flex;
    flex-direction: column;
    height: 100%;
    overflow: hidden;
    transition: opacity 0.3s ease;
}

/* Panel Content - Main scrollable area */
#rpg-panel-content {
    flex: 1;
    display: flex;
    flex-direction: column;
    gap: 0.375em;
    overflow-y: auto;
    overflow-x: hidden;
    min-height: 0;
}

/* Header - Fixed size, doesn't grow */
.rpg-panel-header {
    display: flex;
    justify-content: space-between;
    align-items: center;
    margin: 0;
    margin-bottom: 0.5em;
    padding: 0;
    border-bottom: 2px solid var(--rpg-border);
    flex-shrink: 0;
}

.rpg-panel-header h3 {
    margin: 0;
    font-size: 1.7vw;
    font-weight: bold;
    display: flex;
    align-items: center;
    gap: 0.5em;
    color: var(--rpg-highlight);
    text-shadow: 0 0 8px var(--rpg-highlight);
    letter-spacing: 0.031em;
}

.rpg-btn-icon {
    padding: 0.5em 0.75em;
    background: var(--rpg-accent);
    border: 2px solid var(--rpg-border);
    border-radius: 0.5em;
    cursor: pointer;
    color: var(--rpg-text);
    transition: all 0.3s ease;
}

.rpg-btn-icon:hover {
    background: var(--rpg-highlight);
    border-color: var(--rpg-highlight);
    transform: scale(1.05);
}

/* Loading Indicator - Fixed size */
.rpg-loading {
    text-align: center;
    padding: 0.938em;
    background: var(--rpg-accent);
    border-radius: 0.75em;
    color: var(--rpg-highlight);
    font-size: 1.3vw;
    font-weight: bold;
    animation: pulseGlow 1.5s ease-in-out infinite;
    flex-shrink: 0;
}

@keyframes pulseGlow {
    0%, 100% {
        opacity: 1;
        box-shadow: 0 0 10px var(--rpg-highlight);
    }
    50% {
        opacity: 0.7;
        box-shadow: 0 0 20px var(--rpg-highlight);
    }
}

/* Dice Roll Display - More compact */
.rpg-dice-display {
    display: flex;
    align-items: center;
    justify-content: center;
    gap: 0.5em;
    padding: 0.5em;
    background: rgba(0, 0, 0, 0.3);
    border-radius: 0.5em;
    border: 2px solid var(--rpg-border);
    font-size: 1vw;
    font-weight: bold;
    color: var(--rpg-text);
    cursor: pointer;
    transition: all 0.3s ease;
    flex-shrink: 0;
}

.rpg-dice-display:hover {
    background: var(--rpg-accent);
    border-color: var(--rpg-highlight);
    transform: scale(1.02);
}

.rpg-dice-display i {
    color: var(--rpg-highlight);
    font-size: 1.3vw;
}

/* Clear dice roll button */
.rpg-clear-dice-btn {
    background: rgba(255, 0, 0, 0.2);
    border: 1px solid rgba(255, 0, 0, 0.4);
    border-radius: 0.25em;
    color: #ff6b6b;
    font-size: 1.5vw;
    font-weight: bold;
    width: 1.25rem;
    height: 1.25rem;
    display: flex;
    align-items: center;
    justify-content: center;
    cursor: pointer;
    transition: all 0.2s ease;
    padding: 0;
    line-height: 1;
    margin-left: auto;
}

.rpg-clear-dice-btn:hover {
    background: rgba(255, 0, 0, 0.4);
    border-color: #ff6b6b;
    transform: scale(1.1);
}

.rpg-clear-dice-btn:active {
    transform: scale(0.95);
}

/* Unified Content Box - Contains all sections, scales to fit viewport */
.rpg-content-box {
    background: linear-gradient(135deg, var(--rpg-accent) 0%, var(--rpg-bg) 100%);
    border: 2px solid var(--rpg-border);
    border-radius: 0.625em;
    padding: 0.5em;
    box-shadow: 0 4px 18px var(--rpg-shadow), inset 0 0 12px rgba(0, 0, 0, 0.3);
    display: flex;
    flex-direction: column;
    gap: 0.375em;
    flex: 1;
    min-height: 0;
    overflow: hidden;
}

/* Section Styling - Flexible to scale with available space */
.rpg-section {
    margin: 0;
    padding: 0;
    flex: 1;
    min-height: 0;
    display: flex;
    flex-direction: column;
    overflow-y: auto;
    overflow-x: hidden;
}

.rpg-section:empty {
    display: none;
}

/* Divider - More compact */
.rpg-divider {
    width: 100%;
    height: 0.062rem;
    background: linear-gradient(to right, transparent, var(--rpg-highlight), transparent);
    margin: 0.5em 0;
    position: relative;
    flex-shrink: 0;
}

.rpg-divider::after {
    display: none; /* Remove diamond decoration for more space */
}

/* ============================================
   USER STATS SECTION
   ============================================ */
.rpg-stats-section {
    text-align: center;
    display: flex;
    flex-direction: column;
    min-height: 0;
    flex: 1;
    overflow-y: auto;
    overflow-x: hidden;
}

/* Hide the stats header - we'll integrate portrait/inventory into stats content */
.rpg-stats-header {
    display: none;
}

.rpg-stats-header-left {
    display: none;
}

.rpg-user-portrait {
    width: clamp(24px, 4vh, 32px);
    height: clamp(24px, 4vh, 32px);
    border-radius: 50%;
    border: 2px solid var(--rpg-highlight);
    box-shadow: 0 0 8px var(--rpg-highlight);
    object-fit: cover;
    transition: transform 0.3s ease;
    flex-shrink: 0;
}

.rpg-user-portrait:hover {
    transform: scale(1.1) rotate(5deg);
}

.rpg-stats-title {
    display: none;
}

/* Inventory Box - Styled like a treasure chest */
.rpg-inventory-box {
    flex: 1;
    display: flex;
    flex-direction: column;
    position: relative;
    background: linear-gradient(135deg, var(--rpg-accent) 0%, var(--rpg-bg) 100%);
    border: 2px solid var(--rpg-highlight);
    border-radius: clamp(4px, 0.8vh, 6px);
    padding: clamp(3px, 0.6vh, 5px);
    max-height: clamp(35px, 5vh, 45px);
    min-height: clamp(28px, 4vh, 35px);
    box-shadow:
        inset 0 2px 4px rgba(255, 255, 255, 0.1),
        inset 0 -2px 4px rgba(0, 0, 0, 0.3),
        0 2px 8px rgba(0, 0, 0, 0.3);
    overflow: hidden;
}

/* Add decorative chest details with pseudo-elements */
.rpg-inventory-box::before {
    content: '';
    position: absolute;
    top: 0;
    left: 50%;
    transform: translateX(-50%);
    width: 60%;
    height: 0.125rem;
    background: var(--rpg-highlight);
    opacity: 0.5;
}

.rpg-inventory-box::after {
    content: '';
    position: absolute;
    bottom: 0;
    left: 50%;
    transform: translateX(-50%);
    width: 80%;
    height: 0.062rem;
    background: var(--rpg-highlight);
    opacity: 0.3;
}

.rpg-inventory-items {
    font-size: clamp(0.7vw, 0.5vw, 0.6vw);
    color: var(--rpg-text);
    line-height: 1.3;
    overflow-y: auto;
    flex: 1;
    padding: clamp(1px, 0.3vh, 3px);
    text-align: left;
}

.rpg-inventory-items::-webkit-scrollbar {
    width: 0.188rem;
}

.rpg-inventory-items::-webkit-scrollbar-track {
    background: var(--rpg-bg);
    border-radius: 2px;
}

.rpg-inventory-items::-webkit-scrollbar-thumb {
    background: var(--rpg-highlight);
    border-radius: 2px;
}

.rpg-inventory-items::-webkit-scrollbar-thumb:hover {
    background: var(--rpg-text);
}

/* Stats Content - Two-column layout */
.rpg-stats-content {
    display: flex;
    gap: clamp(4px, 0.8vh, 8px);
    flex: 1;
    min-height: 0;
    overflow: hidden;
}

/* Stats Left - Portrait, Bars and mood */
.rpg-stats-left {
    flex: 1;
    display: flex;
    flex-direction: column;
    gap: clamp(3px, 0.6vh, 6px);
    min-height: 0;
    overflow-y: auto;
    overflow-x: hidden;
}

.rpg-stats-left::-webkit-scrollbar {
    width: 0.188rem;
}

.rpg-stats-left::-webkit-scrollbar-track {
    background: var(--rpg-bg);
    border-radius: 2px;
}

.rpg-stats-left::-webkit-scrollbar-thumb {
    background: var(--rpg-highlight);
    border-radius: 2px;
}

.rpg-stats-left::-webkit-scrollbar-thumb:hover {
    background: var(--rpg-text);
}

/* User info row (portrait, name, separator, level) */
.rpg-user-info-row {
    display: flex;
    align-items: center;
    justify-content: center;
    gap: 0.375em;
    font-size: clamp(0.4vw, 0.5vw, 0.6vw);
    flex-shrink: 0;
}

/* User portrait */
.rpg-user-portrait {
    width: clamp(12px, 1.8vw, 16px);
    height: clamp(12px, 1.8vw, 16px);
    border-radius: 50%;
    object-fit: cover;
    flex-shrink: 0;
}

/* User name and level - inline with portrait */
.rpg-user-name {
    font-weight: 600;
    font-size: 1em;
    color: var(--rpg-text-color);
    white-space: nowrap;
    overflow: hidden;
    text-overflow: ellipsis;
}

.rpg-level-label {
    font-size: 1em;
    font-weight: 600;
    color: var(--rpg-text-color);
    opacity: 0.7;
}

.rpg-level-value {
    font-size: 1em;
    font-weight: 700;
    color: var(--rpg-highlight-color);
    padding: clamp(1px, 0.2vh, 2px) 0.375em;
    background: var(--rpg-accent-color);
    border-radius: clamp(2px, 0.3vh, 3px);
    border: 1px solid var(--rpg-highlight-color);
    min-width: 1.5em;
    text-align: center;
    cursor: text;
    transition: all 0.2s ease;
}

.rpg-level-value:hover {
    background: var(--rpg-highlight-color);
    color: var(--rpg-bg-color);
}

.rpg-level-value:focus {
    outline: 2px solid var(--rpg-highlight-color);
    outline-offset: 1px;
    background: var(--rpg-bg-color);
}

/* Portrait and Inventory row at top of stats-left */
.rpg-stats-left > .rpg-user-portrait,
.rpg-stats-left > .rpg-inventory-box {
    flex-shrink: 0;
}

.rpg-stats-left > .rpg-user-portrait {
    align-self: flex-start;
}

.rpg-stats-left > .rpg-inventory-box {
    width: 100%;
}

/* Stats Right - Attributes */
.rpg-stats-right {
    flex: 1;
    display: flex;
    flex-direction: column;
    min-height: 0;
}

.rpg-stats-grid {
    display: flex;
    flex-direction: column;
    gap: clamp(3px, 0.5vh, 6px);
    flex: 1 1 auto;
}

.rpg-stats-grid::-webkit-scrollbar {
    width: 0.188rem;
}

.rpg-stats-grid::-webkit-scrollbar-track {
    background: var(--rpg-bg);
    border-radius: 2px;
}

.rpg-stats-grid::-webkit-scrollbar-thumb {
    background: var(--rpg-highlight);
    border-radius: 2px;
}

.rpg-stats-grid::-webkit-scrollbar-thumb:hover {
    background: var(--rpg-text);
}

.rpg-classic-stats-grid::-webkit-scrollbar {
    width: 0.188rem;
}

.rpg-classic-stats-grid::-webkit-scrollbar-track {
    background: var(--rpg-bg);
    border-radius: 2px;
}

.rpg-classic-stats-grid::-webkit-scrollbar-thumb {
    background: var(--rpg-highlight);
    border-radius: 2px;
}

.rpg-classic-stats-grid::-webkit-scrollbar-thumb:hover {
    background: var(--rpg-text);
}

.rpg-stat-row {
    display: flex;
    align-items: center;
    gap: 0.25em;
    flex: 1 1 0;
    min-height: clamp(12px, 1.8vh, 16px);
}

.rpg-stat-label {
    min-width: 4.062rem;
    font-size: clamp(0.5vw, 0.6vw, 0.7vw);
    font-weight: 600;
    text-align: left;
    color: var(--rpg-text);
    text-transform: uppercase;
    letter-spacing: 0.019em;
}

.rpg-stat-bar {
    flex: 1;
    height: clamp(9px, 1.3vh, 11px);
    min-height: 9px;
    position: relative;
    border-radius: 0.375em;
    overflow: hidden;
    box-shadow: inset 0 1px 3px rgba(0, 0, 0, 0.5);
    border: 1px solid rgba(255, 255, 255, 0.1);
}

.rpg-stat-fill {
    position: absolute;
    right: 0;
    top: 0;
    bottom: 0;
    background: rgba(0, 0, 0, 0.7);
    /* Transition moved to .rpg-animations-enabled */
}

.rpg-stat-value {
    color: #fff;
    font-size: clamp(0.5vw, 0.6vw, 0.7vw);
    font-weight: bold;
    min-width: 1.875rem;
    text-align: right;
    text-shadow: 0 1px 2px rgba(0, 0, 0, 0.8);
}

/* Compact layout for high zoom / small viewports */
@media (max-height: 750px), (max-width: 500px) {
    .rpg-stat-row {
        position: relative;
        min-height: clamp(16px, 2.5vh, 20px);
    }

    .rpg-stat-label {
        position: absolute;
        left: 0.5em;
        top: 50%;
        transform: translateY(-50%);
        z-index: 2;
        min-width: auto;
        font-size: clamp(0.6vw, 0.7vw, 0.8vw);
        text-shadow: 0 1px 3px rgba(0, 0, 0, 0.9);
    }

    .rpg-stat-bar {
        width: 100%;
        height: 100%;
        min-height: clamp(16px, 2.5vh, 20px);
    }

    .rpg-stat-value {
        position: absolute;
        right: 0.5em;
        top: 50%;
        transform: translateY(-50%);
        z-index: 2;
        min-width: auto;
        font-size: clamp(0.6vw, 0.7vw, 0.8vw);
    }
}

.rpg-mood {
    display: flex;
    align-items: center;
    gap: 0.375em;
    font-size: clamp(0.4vw, 0.5vw, 0.6vw);
    padding: clamp(4px, 0.6vh, 6px) 0.375em;
    background: rgba(0, 0, 0, 0.3);
    border-radius: 0.25em;
    border: 1px solid var(--rpg-border);
    flex-shrink: 0;
}

.rpg-mood-emoji {
    font-size: clamp(12px, 1.8vw, 16px);
    flex-shrink: 0;
    filter: drop-shadow(0 2px 4px rgba(0, 0, 0, 0.5));
}

.rpg-mood-conditions {
    flex: 1;
    min-width: 0;
    line-height: 1.2;
    color: var(--rpg-text);
    font-weight: 600;
}

/* Skills Section */
.rpg-skills-section {
    display: flex;
    align-items: center;
    gap: 0.375em;
    font-size: clamp(0.4vw, 0.5vw, 0.6vw);
    padding: clamp(4px, 0.6vh, 6px) 0.375em;
    background: rgba(0, 0, 0, 0.3);
    border-radius: 0.25em;
    border: 1px solid var(--rpg-border);
    flex-shrink: 0;
    margin-top: 0.375em;
}

.rpg-skills-label {
    font-weight: 700;
    color: var(--rpg-highlight);
    flex-shrink: 0;
}

.rpg-skills-value {
    flex: 1;
    min-width: 0;
    line-height: 1.2;
    color: var(--rpg-text);
    font-weight: 600;
}

/* Classic RPG Stats - Will match height of stats box automatically */
.rpg-classic-stats {
    display: flex;
    flex-direction: column;
    flex: 1;
    min-height: 0;
    overflow: hidden;
}

.rpg-classic-stats-title {
    text-align: center;
    font-size: 0.85vw;
    font-weight: bold;
    text-transform: uppercase;
    letter-spacing: 0.037em;
    color: var(--rpg-highlight);
    margin-bottom: 0.25em;
    flex-shrink: 0;
}

.rpg-classic-stats-grid {
    display: grid;
    grid-template-columns: repeat(2, 1fr);
    gap: clamp(2px, 0.4vh, 4px);
    flex: 1;
    grid-auto-rows: minmax(0, 1fr);
    min-height: 0;
    overflow-y: auto;
    overflow-x: hidden;
}

.rpg-classic-stat {
    display: flex;
    flex-direction: column;
    align-items: center;
    justify-content: center;
    gap: clamp(1px, 0.15vh, 2px);
    padding: clamp(3px, 0.5vh, 5px);
    background: rgba(0, 0, 0, 0.3);
    border-radius: 0.25em;
    border: 1px solid var(--rpg-border);
    box-sizing: border-box;
}

.rpg-classic-stat-label {
    font-size: clamp(0.4vw, 0.5vw, 0.6vw);
    font-weight: bold;
    text-transform: uppercase;
    letter-spacing: 0.006em;
    color: var(--rpg-text);
    line-height: 1;
    flex-shrink: 0;
}

.rpg-classic-stat-value {
    font-size: clamp(0.5vw, 0.6vw, 0.7vw);
    font-weight: bold;
    color: var(--rpg-highlight);
    text-align: center;
    line-height: 1;
    flex-shrink: 0;
}

.rpg-classic-stat-buttons {
    display: flex;
    gap: clamp(3px, 0.4vh, 5px);
    align-items: center;
    justify-content: center;
    flex-shrink: 0;
    width: 100%;
}

.rpg-classic-stat-btn {
    width: clamp(18px, 2.2vh, 24px);
    height: clamp(16px, 2vh, 20px);
    padding: 0;
    background: var(--rpg-accent);
    border: 1px solid var(--rpg-border);
    border-radius: 2px;
    color: var(--rpg-text);
    font-size: clamp(9px, 1.1vw, 12px);
    font-weight: bold;
    cursor: pointer;
    transition: all 0.2s ease;
    display: flex;
    align-items: center;
    justify-content: center;
    box-sizing: border-box;
    line-height: 1;
    flex: 0 0 auto;
}

.rpg-classic-stat-btn:hover {
    background: var(--rpg-highlight);
    border-color: var(--rpg-highlight);
    transform: scale(1.05);
}

.rpg-classic-stat-btn:active {
    transform: scale(0.95);
}

/* ========================================
   DASHBOARD V2 CONTAINER & HEADER STYLES
   ========================================
   Dashboard container and header layout
   ======================================== */

.rpg-dashboard-container {
    display: flex;
    flex-direction: column;
    width: 100%;
    flex: 1;
    overflow-y: auto;
    overflow-x: visible; /* Allow horizontal overflow for dropdown menu */
    min-height: 0;
}

.rpg-dashboard-header {
    display: flex;
    justify-content: space-between;
    align-items: center;
    padding: 0;
    gap: 0.5rem;
    flex-wrap: nowrap; /* Prevent wrapping when tabs expand - rely on horizontal scroll */
    overflow: visible; /* Prevent clipping of dropdown menu */
}

.rpg-dashboard-header-left,
.rpg-dashboard-header-right {
    display: flex;
    align-items: center;
    gap: 0.5rem;
    flex-wrap: nowrap;
}

/* Position context for dropdown menu */
.rpg-dashboard-header-right {
    position: relative;
}

/* Ensure buttons stay compact on mobile */
@media (max-width: 768px) {
    .rpg-dashboard-header-right {
        gap: 0.25rem;
    }

    .rpg-dashboard-btn {
        padding: 0.4rem;
        width: 1.8rem;
        height: 1.8rem;
        font-size: 0.8rem;
    }
}

/* Tab Navigation Wrapper */
.rpg-tab-nav-wrapper {
    position: relative;
    display: flex;
    align-items: center;
    flex: 1;
    min-width: 0;
    overflow: hidden;
}

/* Scrollable Tabs Container */
.rpg-dashboard-tabs {
    display: flex;
    align-items: center;
    gap: 0.25rem;
    flex-wrap: nowrap;
    overflow-x: auto;
    overflow-y: hidden;
    scroll-behavior: smooth;
    scrollbar-width: none; /* Firefox */
    -ms-overflow-style: none; /* IE/Edge */
    padding: 0.25rem 0;
}

/* Hide scrollbar */
.rpg-dashboard-tabs::-webkit-scrollbar {
    display: none;
}

/* Individual Tab */
.rpg-dashboard-tab {
    display: inline-flex;
    align-items: center;
    justify-content: center;
    gap: 0.3rem;
    padding: 0.5rem;
    min-width: 2.5rem;
    font-size: 0.75rem;
    border: 1px solid transparent;
    background: transparent;
    color: var(--rpg-text);
    border-radius: 6px;
    cursor: pointer;
    transition: all 0.2s;
    opacity: 0.6;
    flex-shrink: 0;
    white-space: nowrap;
}

.rpg-dashboard-tab:hover {
    background: var(--rpg-accent);
    opacity: 0.9;
}

.rpg-dashboard-tab.active {
    background: var(--rpg-accent);
    border-color: var(--rpg-border);
    opacity: 1;
    font-weight: 600;
}

.rpg-tab-icon {
    font-size: 1.1rem;
    flex-shrink: 0;
}

.rpg-tab-name {
    font-size: 0.75rem;
    display: none;
}

/* Show name on hover */
.rpg-dashboard-tab:hover .rpg-tab-name {
    display: inline;
    margin-left: 0.3rem;
}

/* Icon-only mode when 4+ tabs - prevents layout issues from hover expansion */
.rpg-dashboard-tabs.rpg-tabs-icon-only .rpg-dashboard-tab:hover .rpg-tab-name {
    display: none;
}

/* Tab Navigation Arrows */
.rpg-tab-nav-arrow {
    position: absolute;
    top: 50%;
    transform: translateY(-50%);
    z-index: 10;
    display: none;
    align-items: center;
    justify-content: center;
    width: 2rem;
    height: 2rem;
    padding: 0;
    border: 1px solid var(--rpg-border);
    background: var(--rpg-bg);
    color: var(--rpg-text);
    border-radius: 6px;
    cursor: pointer;
    transition: all 0.2s;
    opacity: 0;
    pointer-events: none;
}

.rpg-tab-nav-arrow.visible {
    display: flex;
    opacity: 0.8;
    pointer-events: auto;
}

.rpg-tab-nav-arrow:hover {
    opacity: 1;
    background: var(--rpg-highlight);
    transform: translateY(-50%) scale(1.05);
}

.rpg-tab-nav-left {
    left: 0;
}

.rpg-tab-nav-right {
    right: 0;
}

/* Fade Indicators */
.rpg-tab-fade {
    position: absolute;
    top: 0;
    bottom: 0;
    width: 3rem;
    z-index: 5;
    pointer-events: none;
    opacity: 0;
    transition: opacity 0.3s;
}

.rpg-tab-fade.visible {
    opacity: 1;
}

.rpg-tab-fade-left {
    left: 0;
    background: linear-gradient(
        to right,
        var(--rpg-bg) 0%,
        transparent 100%
    );
}

.rpg-tab-fade-right {
    right: 0;
    background: linear-gradient(
        to left,
        var(--rpg-bg) 0%,
        transparent 100%
    );
}

/* Responsive Tab Sizing */
@media (max-width: 768px) {
    .rpg-dashboard-tab {
        padding: 0.4rem;
        min-width: 2rem;
    }

    .rpg-tab-icon {
        font-size: 1rem;
    }

    .rpg-tab-name {
        display: none !important;
    }
}

@media (max-width: 480px) {
    .rpg-dashboard-tab {
        padding: 0.3rem;
        min-width: 1.8rem;
    }

    .rpg-tab-icon {
        font-size: 0.9rem;
    }
}

.rpg-dashboard-btn {
    display: inline-flex;
    align-items: center;
    justify-content: center;
    padding: 0.5rem;
    width: 2rem;
    height: 2rem;
    font-size: 0.9rem;
    border: 1px solid var(--rpg-border);
    background: var(--rpg-accent);
    color: var(--rpg-text);
    border-radius: 6px;
    cursor: pointer;
    transition: all 0.2s;
}

.rpg-dashboard-btn:hover {
    background: var(--rpg-highlight);
    transform: translateY(-1px);
}

.rpg-dashboard-btn i {
    font-size: 0.9rem;
}

/* ========================================
   Header Dropdown Menu
   ======================================== */

/* Dropdown Menu Container */
.rpg-dropdown-menu {
    position: absolute;
    top: calc(100% + 0.5rem);
    right: 0;
    min-width: 200px;
    max-width: 300px;
    background: var(--rpg-bg);
    border: 1px solid var(--rpg-border);
    border-radius: 8px;
    box-shadow: 0 4px 12px var(--rpg-shadow);
    z-index: 10003; /* Above modals (10000) and mobile toggle (10002) */
    overflow: hidden;
    animation: slideDown 0.2s ease-out;
}

@keyframes slideDown {
    from {
        opacity: 0;
        transform: translateY(-10px);
    }
    to {
        opacity: 1;
        transform: translateY(0);
    }
}

/* Menu Item */
.rpg-dropdown-item {
    display: flex;
    align-items: center;
    gap: 0.75rem;
    width: 100%;
    padding: 0.75rem 1rem;
    border: none;
    background: transparent;
    color: var(--rpg-text);
    text-align: left;
    cursor: pointer;
    transition: background 0.15s;
    font-size: 0.9rem;
}

.rpg-dropdown-item:hover,
.rpg-dropdown-item:focus {
    background: var(--rpg-highlight);
    outline: none;
}

.rpg-dropdown-item:active {
    transform: scale(0.98);
}

.rpg-dropdown-item i {
    width: 1.2rem;
    text-align: center;
    flex-shrink: 0;
    font-size: 0.9rem;
}

.rpg-dropdown-item span {
    flex: 1;
    white-space: nowrap;
    overflow: hidden;
    text-overflow: ellipsis;
}

/* Empty state */
.rpg-dropdown-empty {
    padding: 1rem;
    text-align: center;
    color: var(--SmartThemeBodyColor);
    opacity: 0.6;
    font-size: 0.85rem;
}

/* Menu button active state */
.rpg-dashboard-btn[aria-expanded="true"] {
    background: var(--SmartThemeQuoteColor);
    border-color: var(--rpg-highlight);
}

/* Priority buttons always visible */
.rpg-priority-btn {
    order: -1;
}

/* Overflow/Hamburger menu buttons */
.rpg-overflow-menu-btn,
.rpg-hamburger-menu-btn {
    order: 1000;
}

/* Responsive adjustments for dropdown */
@media (max-width: 768px) {
    .rpg-dropdown-menu {
        min-width: 180px;
        right: -0.5rem;
    }

    .rpg-dropdown-item {
        padding: 0.65rem 0.85rem;
        font-size: 0.85rem;
    }

    .rpg-dropdown-item i {
        font-size: 0.85rem;
    }
}

@media (max-width: 480px) {
    .rpg-dropdown-menu {
        min-width: 160px;
        max-width: calc(100vw - 2rem);
    }

    .rpg-dropdown-item {
        padding: 0.6rem 0.75rem;
        gap: 0.5rem;
    }
}

/* ========================================
   Dashboard Modals
   ======================================== */

/* Modal Overlay */
.rpg-modal {
    display: none; /* Hidden by default, shown with display: flex */
    position: fixed;
    top: 0;
    left: 0;
    width: 100%;
    height: 100%;
    background: rgba(0, 0, 0, 0.7);
    z-index: 10000;
    justify-content: center;
    align-items: center;
    padding: 1rem; /* Ensure content doesn't touch screen edges on mobile */
    pointer-events: auto; /* Ensure clicks work when moved to body container */
}

/* Modal Content Container */
.rpg-modal-content {
    background: linear-gradient(135deg, var(--rpg-accent) 0%, var(--rpg-bg) 100%);
    border: 2px solid var(--rpg-border);
    border-radius: 8px;
    max-width: 600px;
    max-height: 80vh;
    overflow: auto;
    box-shadow: 0 4px 18px var(--rpg-shadow), inset 0 0 12px rgba(0, 0, 0, 0.3);
}

/* Modal Header */
.rpg-modal-header {
    display: flex;
    justify-content: space-between;
    align-items: center;
    padding: 1rem;
    border-bottom: 1px solid var(--rpg-border);
}

.rpg-modal-header h3 {
    margin: 0;
    color: var(--rpg-text);
    display: flex;
    align-items: center;
    gap: 0.5rem;
}

.rpg-modal-close {
    background: transparent;
    border: none;
    color: var(--rpg-text);
    font-size: 1.5rem;
    cursor: pointer;
    padding: 0.25rem 0.5rem;
    transition: all 0.2s;
}

.rpg-modal-close:hover {
    color: var(--rpg-highlight);
    transform: scale(1.1);
}

/* Modal Body */
.rpg-modal-body {
    padding: 1rem;
}

/* Modal Footer */
.rpg-modal-footer {
    display: flex;
    justify-content: flex-end;
    gap: 0.5rem;
    padding: 1rem;
    border-top: 1px solid var(--rpg-border);
}

/* Widget Grid in Modal */
.rpg-widget-grid {
    display: grid;
    grid-template-columns: repeat(auto-fill, minmax(150px, 1fr));
    gap: 1rem;
}

/* Widget Card */
.rpg-widget-card {
    padding: 1rem;
    border: 2px solid var(--rpg-border);
    border-radius: 8px;
    background: var(--rpg-accent);
    text-align: center;
    transition: all 0.2s;
    display: flex;
    flex-direction: column;
    gap: 0.5rem;
}

.rpg-widget-card:hover {
    border-color: var(--rpg-highlight);
    transform: translateY(-2px);
    box-shadow: 0 4px 12px var(--rpg-shadow);
}

.rpg-widget-card-icon {
    font-size: 2.5rem;
    margin-bottom: 0.25rem;
}

.rpg-widget-card-name {
    font-size: 0.95rem;
    font-weight: 600;
    color: var(--rpg-text);
}

.rpg-widget-card-description {
    font-size: 0.75rem;
    color: var(--rpg-text);
    opacity: 0.7;
    line-height: 1.3;
}

.rpg-widget-card-add {
    padding: 0.5rem 1rem;
    background: var(--rpg-highlight);
    border: none;
    border-radius: 4px;
    color: white;
    cursor: pointer;
    font-weight: 600;
    transition: all 0.2s;
    display: flex;
    align-items: center;
    justify-content: center;
    gap: 0.5rem;
}

.rpg-widget-card-add:hover {
    background: rgba(var(--rpg-highlight-rgb, 233, 69, 96), 0.8);
    transform: scale(1.05);
}

/* Modal Buttons - Scoped to prevent dashboard styles from overriding */
.rpg-modal .rpg-btn-primary,
.rpg-modal .rpg-btn-secondary,
.rpg-confirm-modal .rpg-btn-primary,
.rpg-confirm-modal .rpg-btn-secondary {
    padding: 0.5rem 1rem;
    border-radius: 4px;
    cursor: pointer;
    font-size: 1rem; /* Explicit readable button text size */
    font-weight: 600;
    transition: all 0.2s;
    display: flex;
    align-items: center;
    gap: 0.5rem;
}

.rpg-modal .rpg-btn-primary,
.rpg-confirm-modal .rpg-btn-primary {
    background: var(--rpg-highlight);
    border: none;
    color: white;
}

.rpg-modal .rpg-btn-primary:hover,
.rpg-confirm-modal .rpg-btn-primary:hover {
    background: rgba(var(--rpg-highlight-rgb, 233, 69, 96), 0.8);
}

.rpg-modal .rpg-btn-secondary,
.rpg-confirm-modal .rpg-btn-secondary {
    background: transparent;
    border: 1px solid var(--rpg-border);
    color: var(--rpg-text);
}

.rpg-modal .rpg-btn-secondary:hover,
.rpg-confirm-modal .rpg-btn-secondary:hover {
    background: var(--rpg-accent);
}

/* Tab Drop Zone Highlight */
.rpg-dashboard-tab.drop-target {
    background: var(--rpg-highlight) !important;
    color: white !important;
    transform: scale(1.1);
    box-shadow: 0 0 12px var(--rpg-highlight);
}

/* ========================================
   Confirmation Dialog Styles
   ======================================== */

/* Confirmation Dialog Content */
.rpg-confirm-content {
    max-width: 450px;
    width: calc(100% - 2rem); /* Account for modal padding */
}

/* Confirmation Dialog Header */
.rpg-confirm-header-content {
    display: flex;
    align-items: center;
    gap: 0.75rem;
}

.rpg-confirm-icon {
    font-size: 1.75rem;
    flex-shrink: 0;
}

/* Confirmation Dialog Body */
.rpg-confirm-body {
    padding: 1.5rem 1rem;
}

.rpg-confirm-body p {
    margin: 0;
    line-height: 1.5;
    color: var(--rpg-text);
    font-size: 1rem; /* Explicit readable size */
}

/* Confirmation Dialog Footer */
.rpg-confirm-footer {
    padding: 1rem;
    display: flex;
    gap: 0.75rem;
    justify-content: flex-end;
}

/* Variant Styles - Danger (Red) */
.rpg-confirm-danger .rpg-confirm-icon {
    color: #ff4444;
}

.rpg-confirm-danger .rpg-btn-primary {
    background: #ff4444;
}

.rpg-confirm-danger .rpg-btn-primary:hover {
    background: #cc0000;
}

/* Variant Styles - Warning (Yellow/Orange) */
.rpg-confirm-warning .rpg-confirm-icon {
    color: #ffaa00;
}

.rpg-confirm-warning .rpg-btn-primary {
    background: #ffaa00;
    color: #1a1a1a;
}

.rpg-confirm-warning .rpg-btn-primary:hover {
    background: #cc8800;
}

/* Variant Styles - Info (Blue) */
.rpg-confirm-info .rpg-confirm-icon {
    color: #00aaff;
}

.rpg-confirm-info .rpg-btn-primary {
    background: #00aaff;
}

.rpg-confirm-info .rpg-btn-primary:hover {
    background: #0088cc;
}

/* Mobile-specific modal adjustments */
@media (max-width: 768px) {
    /* Fix viewport height for mobile browsers with dynamic toolbars */
    #document-body-modals,
    .rpg-modal {
        height: 100dvh; /* Dynamic viewport height accounts for mobile browser chrome */
    }

    /* General modal content adjustments */
    .rpg-modal-content {
        max-height: 85vh; /* Better mobile viewport handling (accounts for browser chrome) */
        max-height: 85dvh; /* Use dynamic viewport height if supported */
        max-width: calc(100vw - 2rem); /* Prevent horizontal overflow */
    }

    /* Confirmation dialog mobile adjustments */
    .rpg-confirm-content {
        max-width: 100%; /* Full width within modal padding */
    }

    /* Scale down padding on mobile */
    .rpg-modal-header,
    .rpg-modal-footer,
    .rpg-confirm-footer {
        padding: 0.75rem;
    }

    .rpg-confirm-body {
        padding: 1rem 0.75rem;
    }

    /* Scale down fonts on mobile */
    .rpg-confirm-icon {
        font-size: 1.5rem;
    }

    .rpg-modal-header h3 {
        font-size: 1rem;
    }

    .rpg-confirm-body p {
        font-size: 0.95rem; /* Slightly smaller but still readable on mobile */
    }

    /* Make modal buttons touch-friendly on mobile */
    .rpg-modal .rpg-btn-primary,
    .rpg-modal .rpg-btn-secondary,
    .rpg-confirm-modal .rpg-btn-primary,
    .rpg-confirm-modal .rpg-btn-secondary {
        min-height: 44px;
        padding: 0.75rem 1rem;
        font-size: 1.05rem; /* Touch-friendly size for mobile readability */
    }

    /* Add Widget dialog mobile optimizations */
    .rpg-widget-grid {
        grid-template-columns: 1fr; /* Single column on mobile for better readability */
        gap: 0.75rem; /* Slightly tighter spacing */
    }

    .rpg-widget-card {
        padding: 0.875rem; /* Slightly less padding on mobile */
    }

    .rpg-widget-card-icon {
        font-size: 2rem; /* Scale down icon for mobile */
    }

    .rpg-widget-card-name {
        font-size: 0.9rem; /* Slightly smaller name */
    }

    .rpg-widget-card-description {
        font-size: 0.7rem; /* Compact description */
        line-height: 1.25;
    }

    .rpg-widget-card-add {
        min-height: 44px; /* Touch-friendly button size */
        padding: 0.75rem 1rem;
        font-size: 0.95rem;
    }
}

.rpg-dashboard-grid {
    position: relative;
    width: 100%;
    flex: 1; /* Fill available space in dashboard container */
    overflow-y: auto; /* Allow scrolling within grid if needed */
    overflow-x: hidden;
    min-height: 0; /* Allow flex to shrink below natural size */
}


/* Hide resize handles by default */
.resize-handles {
    opacity: 0;
    pointer-events: none;
    transition: opacity 0.2s;
}

/* Show resize handles in edit mode */
.edit-mode .resize-handles {
    opacity: 1;
    pointer-events: auto;
}

/* Prevent text selection in edit mode (especially important for mobile) */
.edit-mode .rpg-widget {
    user-select: none;
    -webkit-user-select: none;
    -moz-user-select: none;
    -ms-user-select: none;
    -webkit-touch-callout: none; /* Prevent iOS callout menu */
}

/* Hide edit controls completely when not in edit mode */
.rpg-dashboard-container:not(.edit-mode) .widget-edit-controls {
    display: none !important;
}

/* Hide resize handles when widgets are locked */
.widgets-locked .resize-handles {
    opacity: 0 !important;
    pointer-events: none !important;
}

/* Prevent grab cursor when widgets are locked */
.widgets-locked .rpg-widget {
    cursor: default !important;
}

/* ========================================
   DASHBOARD V2 WIDGET STYLES
   ========================================

   When widgets are rendered in dashboard v2 (narrow side panel),
   stack content vertically instead of side-by-side.

   Modern hybrid approach:
   - vw/vh: Widget layout positioning (handled by GridEngine)
   - rem: Typography and spacing (accessible, user-scalable)
   - px: Fixed details (borders, shadows)
   - %: Container-relative sizing
   ======================================== */

/* Base widget container - ensures content stays within bounds */
.rpg-widget {
    box-sizing: border-box;
    overflow: visible; /* Allow resize handles to extend beyond widget bounds */
    display: flex;
    flex-direction: column;
    max-height: 100%; /* Prevent content from overflowing grid cell */

    /* Unified widget styling - consistent look for all widgets */
    background: rgba(0, 0, 0, 0.2);
    border-left: 3px solid var(--rpg-highlight);
    border-radius: 0.5rem;
    box-shadow: inset 0 0 8px rgba(0, 0, 0, 0.3);
    padding: 0.5rem;
}

.rpg-widget > * {
    box-sizing: border-box;
    max-width: 100%;
    flex: 1;
    min-height: 0;
    overflow: auto;
}

.rpg-widget .rpg-stats-content {
    display: flex;
    flex-direction: column;  /* Stack vertically */
    gap: 0.75rem;  /* rem for spacing */
}

.rpg-widget .rpg-stats-left,
.rpg-widget .rpg-stats-right {
    flex: none;  /* Don't split 50/50 */
    width: 100%; /* Full width */
}

/* Classic stats grid - dynamic columns set by widget logic */
.rpg-widget .rpg-classic-stats-grid {
    gap: 0.5rem 0.25rem;  /* rem for spacing */
}

/* Classic stat cells */
.rpg-widget .rpg-classic-stat {
    padding: 0.4rem 0.3rem;  /* rem for spacing */
}

/* Typography - rem for accessibility */
.rpg-widget .rpg-classic-stat-label {
    font-size: 0.65rem;
}

.rpg-widget .rpg-classic-stat-value {
    font-size: 0.8rem;
}

.rpg-widget .rpg-classic-stat-btn {
    width: 1.5rem;   /* rem for button size */
    height: 1.5rem;
    font-size: 0.7rem;
}

/* User info widget - avatar background with text overlay */
.rpg-user-info-container {
    display: flex;
    align-items: flex-end;
    justify-content: center;
    height: 100%;
    width: 100%;
    padding: 0.5rem;
    position: relative;
    background-size: contain;
    background-position: center;
    background-repeat: no-repeat;
    border-radius: 0.5rem;
    overflow: hidden;
}

/* Darkened overlay for text readability */
.rpg-user-info-container::before {
    content: '';
    position: absolute;
    top: 0;
    left: 0;
    right: 0;
    bottom: 0;
    background: linear-gradient(to bottom, rgba(0,0,0,0.3), rgba(0,0,0,0.7));
    z-index: 1;
}

/* Round avatar image (used in 1x1 compact mode, hidden by default) */
.rpg-user-avatar-img {
    display: none;
    position: absolute;
    width: 75%;
    height: 75%;
    object-fit: cover;
    border-radius: 50%;
    z-index: 0;
}

/* Name and level containers - base styles */
.rpg-user-name-container,
.rpg-user-level-container {
    position: relative;
    z-index: 2;
    padding: 0.3rem 0.6rem;
    background: rgba(0, 0, 0, 0.15);
    backdrop-filter: blur(4px);
    border-radius: 0.375rem;
    border: 1px solid rgba(255, 255, 255, 0.1);
    display: flex;
    align-items: center;
    justify-content: center;
}

/* WIDE LAYOUT (2x1+): Horizontal split over avatar background */
.rpg-user-info-wide .rpg-user-avatar-img {
    display: none;
}

.rpg-user-info-wide .rpg-user-info-container::before {
    display: block;
}

.rpg-user-info-wide .rpg-user-name-container {
    position: absolute;
    left: 0.5rem;
    top: 50%;
    transform: translateY(-50%);
    max-width: 45%;
    padding: 0.2rem 0.4rem;
}

.rpg-user-info-wide .rpg-user-level-container {
    position: absolute;
    right: 0.5rem;
    top: 50%;
    transform: translateY(-50%);
    max-width: 35%;
    padding: 0.2rem 0.4rem;
}

/* Smaller text for wide layout to prevent overlap */
.rpg-user-info-wide .rpg-user-name {
    font-size: 0.7rem;
}

.rpg-user-info-wide .rpg-level-label {
    font-size: 0.6rem;
}

.rpg-user-info-wide .rpg-level-value {
    font-size: 0.65rem;
    padding: 0.1rem 0.3rem;
}

/* User name */
.rpg-user-name {
    font-weight: 600;
    font-size: 0.9rem;
    color: var(--rpg-text);
    white-space: nowrap;
    overflow: hidden;
    text-overflow: ellipsis;
    max-width: 100%;
}

/* Level container */
.rpg-user-level {
    display: flex;
    align-items: center;
    gap: 0.3rem;
}

/* Level label and value */
.rpg-level-label {
    font-size: 0.75rem;
    font-weight: 600;
    color: var(--rpg-text);
    opacity: 0.7;
}

.rpg-level-value {
    font-size: 0.85rem;
    font-weight: 700;
    color: var(--rpg-highlight);
    padding: 0.15rem 0.4rem;
    background: rgba(0, 0, 0, 0.2);
    border-radius: 0.25rem;
    min-width: 1.5rem;
    text-align: center;
    cursor: text;
    transition: all 0.2s ease;
}

.rpg-level-value:hover {
    background: var(--rpg-highlight);
    color: var(--rpg-bg);
}

.rpg-level-value:focus {
    outline: 2px solid var(--rpg-highlight);
    outline-offset: 1px;
    background: var(--rpg-bg);
}

/* COMPACT LAYOUT (1x1): Round avatar with bottom nameplate */
.rpg-user-info-compact {
    align-items: center;
    justify-content: center;
    padding: 0 !important;
}

/* Hide background image and overlay in 1x1 mode */
.rpg-user-info-compact {
    background-image: none !important;
}

.rpg-user-info-compact::before {
    display: none;
}

/* Show round avatar image - proper circle */
.rpg-user-info-compact .rpg-user-avatar-img {
    display: block;
    position: absolute;
    top: 50%;
    left: 50%;
    transform: translate(-50%, -50%);
    width: 100%;
    height: 100%;
    aspect-ratio: 1 / 1;
    object-fit: cover;
    object-position: center;
    border-radius: 50%;
}

/* Name container at bottom - flush, no top/bottom padding on widget */
.rpg-user-info-compact .rpg-user-name-container {
    position: absolute;
    bottom: 0;
    left: 0;
    right: 0;
    padding: 0.2rem 0.3rem;
    border-radius: 0;
}

.rpg-user-info-compact .rpg-user-name {
    font-size: 0.65rem;
    font-weight: 600;
    white-space: nowrap;
    overflow: hidden;
    text-overflow: ellipsis;
}

/* Level container at top-right - flush with container edge */
.rpg-user-info-compact .rpg-user-level-container {
    position: absolute;
    top: 0;
    right: 0;
    padding: 0.2rem 0.3rem;
    border-radius: 0;
    background: transparent;
    border: none;
    backdrop-filter: none;
}

.rpg-user-info-compact .rpg-user-level {
    display: flex;
    align-items: center;
    gap: 0.2rem;
}

.rpg-user-info-compact .rpg-level-label {
    font-size: 0.55rem;
    font-weight: 600;
    color: var(--rpg-text);
    opacity: 0.7;
}

.rpg-user-info-compact .rpg-level-value {
    font-size: 0.65rem;
    font-weight: 700;
    color: var(--rpg-highlight);
    padding: 0.1rem 0.3rem;
    background: rgba(0, 0, 0, 0.3);
    border-radius: 0.25rem;
    min-width: 1.2rem;
    text-align: center;
}

/* Stat bars - rem for text, vh for bar height */
.rpg-widget .rpg-stat-label {
    font-size: 0.75rem;
}

.rpg-widget .rpg-stat-value {
    font-size: 0.8rem;
}

.rpg-widget .rpg-stat-bar {
    height: 1.2vh;  /* vh for layout element */
}

/* Mood widget - responsive sizing for dashboard */
.rpg-widget .rpg-mood {
    display: flex;
    flex-direction: column;
    align-items: center;
    justify-content: center;
    gap: 0.15rem;
    height: 100%;
    width: 100%;
    padding: 0.25rem;
}

.rpg-widget .rpg-mood-emoji {
    font-size: 0.9rem;
    flex-shrink: 0;
    cursor: text;
    line-height: 1.2;
    font-weight: 600;
}

.rpg-widget .rpg-mood-conditions {
    font-size: 0.6rem;
    line-height: 1.2;
    text-align: center;
    word-break: break-word;
    overflow: hidden;
    text-overflow: ellipsis;
    display: -webkit-box;
    -webkit-line-clamp: 2;
    -webkit-box-orient: vertical;
    max-width: 100%;
    opacity: 0.9;
}

/* Progress bars - rem for spacing */
.rpg-widget .rpg-stats-grid {
    gap: 0.5rem;
}

/* ============================================
   INFO BOX SECTION
   ============================================ */

.rpg-info-header {
    font-size: 1.3vw;
    font-weight: bold;
    margin-bottom: 0.625em;
    color: var(--rpg-highlight);
    text-shadow: 0 0 8px var(--rpg-highlight);
    flex-shrink: 0;
}

.rpg-info-content {
    font-size: 1.1vw;
    line-height: 1.5;
    text-align: left;
    flex: 1;
    min-height: 0;
    overflow-y: auto;
}

/* ============================================
   INFO BOX - VISUAL DASHBOARD
   ============================================ */
.rpg-info-section {
    background: rgba(0, 0, 0, 0.2);
    border: 2px solid var(--rpg-border);
    border-radius: 0.75em;
    padding: 0.375em;
    margin-bottom: 0;
    flex: 1;
    min-height: 0;
    display: flex;
    flex-direction: column;
    gap: 0.25em;
    align-items: stretch;
    width: 100%;
    overflow: hidden;
}

/* Scrollable content wrapper inside info section */
.rpg-info-content {
    display: flex;
    flex-direction: column;
    gap: 0.25em;
    flex: 1;
    min-height: 0;
    overflow-y: auto;
    overflow-x: hidden;
}

.rpg-info-content::-webkit-scrollbar {
    width: 0.188rem;
}

.rpg-info-content::-webkit-scrollbar-track {
    background: var(--rpg-bg);
    border-radius: 2px;
}

.rpg-info-content::-webkit-scrollbar-thumb {
    background: var(--rpg-highlight);
    border-radius: 2px;
}

.rpg-info-content::-webkit-scrollbar-thumb:hover {
    background: var(--rpg-text);
}

.rpg-dashboard {
    display: flex;
    gap: 0.25em;
    flex: 1;
    min-height: 0;
}

/* Row 1: 4 equal-width widgets - more square aspect ratio */
.rpg-dashboard-row-1 {
    flex: 0 0 auto;
    min-height: 0;
    height: clamp(60px, 10vh, 80px);
}

.rpg-dashboard-row-1 .rpg-dashboard-widget {
    flex: 1 1 0;
    min-width: 0;
    height: 100%;
    aspect-ratio: 1 / 1;
}

/* Row 2: Full-width location */
.rpg-dashboard-row-2 {
    flex: 0 0 auto;
    min-height: 0;
}

.rpg-dashboard-row-2 .rpg-dashboard-widget {
    flex: 1;
    width: 100%;
    height: 100%;
}

.rpg-dashboard-widget {
    background: rgba(0, 0, 0, 0.5);
    border: 2px solid var(--rpg-border);
    border-radius: 0.375em;
    padding: 0.25em;
    transition: transform 0.2s ease, box-shadow 0.2s ease;
    display: flex;
    flex-direction: column;
    align-items: center;
    justify-content: center;
    overflow: hidden;
}

.rpg-dashboard-widget:hover {
    transform: translateY(-0.125rem);
    box-shadow: 0 4px 12px var(--rpg-shadow);
}

/* Location Widget */
.rpg-location-widget {
    height: 100%;
    display: flex;
    flex-direction: column;
    padding: 0.25rem;
}

/* Calendar Widget */
.rpg-calendar-widget {
    padding: 0.188em;
    height: 100%;
    display: flex;
    flex-direction: column;
}

.rpg-calendar-top {
    background: var(--rpg-highlight);
    color: var(--rpg-bg);
    font-size: 0.65rem;
    font-weight: bold;
    padding: 0.125em 0.375em;
    border-radius: 3px 3px 0 0;
    width: 100%;
    text-align: center;
    flex-shrink: 0;
}

.rpg-calendar-day {
    background: rgba(255, 255, 255, 0.1);
    color: var(--rpg-text);
    font-size: clamp(0.5vw, 0.7vw, 0.85vw);
    font-weight: bold;
    padding: 0.1em;
    width: 100%;
    text-align: center;
    border: 2px solid var(--rpg-highlight);
    border-top: none;
    flex: 1;
    display: flex;
    align-items: center;
    justify-content: center;
    overflow: hidden;
    text-overflow: ellipsis;
    white-space: nowrap;
    min-width: 0;
}

.rpg-calendar-year {
    font-size: 0.55rem;
    color: var(--rpg-text);
    opacity: 0.7;
    margin-top: 0.062em;
    flex-shrink: 0;
}

/* Weather Widget */
.rpg-weather-widget {
    height: 100%;
    display: flex;
    flex-direction: column;
    justify-content: center;
    align-items: center;
    padding: 0.25rem;
    gap: 0.2rem;
}

.rpg-weather-icon {
    font-size: 1rem;
    filter: drop-shadow(0 2px 4px rgba(0, 0, 0, 0.5));
    flex-shrink: 0;
    line-height: 1;
    cursor: text;
}

.rpg-weather-forecast {
    font-size: 0.45rem;
    text-align: center;
    margin: 0;
    font-weight: 600;
    text-transform: uppercase;
    letter-spacing: 0.013em;
    opacity: 0.85;
    line-height: 1;
    white-space: nowrap;
    max-width: 100%;
    overflow: hidden;
    text-overflow: ellipsis;
}

.rpg-weather-forecast.rpg-editable {
    margin-top: 0;
}

/* Temperature Widget - Thermometer */
.rpg-temp-widget {
    height: 100%;
    display: flex;
    flex-direction: column;
    justify-content: center;
    align-items: center;
    padding: 0.25rem;
    gap: 0.2rem;
}

.rpg-thermometer {
    position: relative;
    width: 1.2rem;
    height: 2.5rem;
    display: flex;
    flex-direction: column;
    align-items: center;
    flex-shrink: 1;
}

.rpg-thermometer-tube {
    position: relative;
    width: 40%;
    height: 70%;
    background: rgba(255, 255, 255, 0.1);
    border: 2px solid var(--rpg-border);
    border-radius: 0.625em 0.625em 0 0;
    overflow: hidden;
    display: flex;
    align-items: flex-end;
}

.rpg-thermometer-fill {
    width: 100%;
    background: linear-gradient(to top, #e94560, #ff6b6b);
    transition: height 0.5s ease;
    border-radius: 0.5em 0.5em 0 0;
}

.rpg-thermometer-bulb {
    position: absolute;
    bottom: 0;
    width: 70%;
    height: 0;
    padding-bottom: 70%;
    background: var(--rpg-highlight);
    border: 2px solid var(--rpg-border);
    border-radius: 50%;
    z-index: 1;
}

.rpg-temp-value {
    font-size: 0.65rem;
    font-weight: bold;
    color: var(--rpg-text);
    text-align: center;
    flex-shrink: 0;
    line-height: 1;
}

/* Clock Widget */
.rpg-clock-widget {
    height: 100%;
    display: flex;
    flex-direction: column;
    justify-content: center;
    align-items: center;
    padding: 0.25rem;
    gap: 0.2rem;
}

.rpg-clock {
    width: 2.5rem;
    height: 2.5rem;
    aspect-ratio: 1 / 1;
    border-radius: 50%;
    background: rgba(0, 0, 0, 0.4);
    border: 2px solid var(--rpg-border);
    box-shadow: inset 0 0 10px rgba(0, 0, 0, 0.5);
    position: relative;
    flex-shrink: 1;
}

.rpg-clock-face {
    width: 100%;
    height: 100%;
    position: relative;
}

.rpg-clock-hour,
.rpg-clock-minute {
    position: absolute;
    background: var(--rpg-highlight);
    transform-origin: bottom center;
    left: 50%;
    bottom: 50%;
    border-radius: 2px 2px 0 0;
}

.rpg-clock-hour {
    width: 3%;
    height: 28%;
    margin-left: -1.5%;
    opacity: 0.9;
}

.rpg-clock-minute {
    width: 2%;
    height: 38%;
    margin-left: -1%;
}

.rpg-clock-center {
    position: absolute;
    width: 6%;
    height: 6%;
    background: var(--rpg-highlight);
    border-radius: 50%;
    top: 50%;
    left: 50%;
    transform: translate(-50%, -50%);
    z-index: 2;
}

.rpg-time-value {
    font-size: 0.65rem;
    font-weight: bold;
    color: var(--rpg-text);
    flex-shrink: 0;
    line-height: 1;
}

/* Location Widget - Map */
.rpg-map-bg {
    width: 100%;
    flex: 1;
    min-height: 3rem;
    margin: 0;
    background:
        linear-gradient(45deg, rgba(255,255,255,0.05) 25%, transparent 25%),
        linear-gradient(-45deg, rgba(255,255,255,0.05) 25%, transparent 25%),
        linear-gradient(45deg, transparent 75%, rgba(255,255,255,0.05) 75%),
        linear-gradient(-45deg, transparent 75%, rgba(255,255,255,0.05) 75%);
    background-size: 6px 6px;
    background-position: 0 0, 0 3px, 3px -3px, -3px 0px;
    background-color: rgba(0, 0, 0, 0.3);
    border: 2px solid var(--rpg-border);
    border-radius: 0.25em;
    display: flex;
    align-items: center;
    justify-content: center;
    position: relative;
    overflow: hidden;
}

.rpg-map-marker {
    font-size: 2rem;
    filter: drop-shadow(0 2px 4px rgba(0, 0, 0, 0.8));
    animation: markerPulse 2s ease-in-out infinite;
}

@keyframes markerPulse {
    0%, 100% { transform: translateY(0); }
    50% { transform: translateY(-2px); }
}

.rpg-location-text {
    font-size: 0.75rem;
    font-weight: bold;
    color: var(--rpg-text);
    text-align: center;
    line-height: 1.2;
    padding: 0.5rem 0.25rem;
    margin: 0;
    word-wrap: break-word;
    overflow-wrap: break-word;
    hyphens: auto;
    flex-shrink: 0;
}

/* Row 3: Recent Events */
.rpg-dashboard-row-3 {
    flex: 0 0 auto;
    min-height: 0;
}

.rpg-dashboard-row-3 .rpg-dashboard-widget {
    flex: 1;
    width: 100%;
}

/* Recent Events Widget - Notebook Style */
.rpg-events-widget {
    background: linear-gradient(to bottom,
        rgba(255, 248, 220, 0.08) 0%,
        rgba(255, 248, 220, 0.12) 50%,
        rgba(255, 248, 220, 0.08) 100%);
    border: 2px solid var(--rpg-border);
    border-radius: 0.375em;
    padding: 0;
    display: flex;
    flex-direction: column;
    gap: 0;
    transition: transform 0.2s ease, box-shadow 0.2s ease;
    min-height: 0;
    overflow: visible;
    position: relative;
    height: 100%;  /* Fill parent container vertically */
    width: 100%;   /* Fill parent container horizontally */
    flex: 1;       /* Participate in flex layout */
}

/* Notebook paper lines effect */
.rpg-events-widget::before {
    content: '';
    position: absolute;
    left: 0;
    top: 0;
    width: 100%;
    height: 100%;
    background-image: repeating-linear-gradient(
        transparent,
        transparent calc(1em + 0.5em),
        rgba(var(--SmartThemeBorderColor), 0.08) calc(1em + 0.5em),
        rgba(var(--SmartThemeBorderColor), 0.08) calc(1em + 0.6em)
    );
    pointer-events: none;
    z-index: 0;
}

.rpg-events-widget:hover {
    transform: translateY(-0.125rem);
    box-shadow: 0 4px 12px var(--rpg-shadow);
}

/* Notebook ring binding at top */
.rpg-notebook-header {
    display: flex;
    justify-content: center;
    gap: 1.5em;
    padding: 0.25em 0;
    background: rgba(0, 0, 0, 0.2);
    border-bottom: 1px solid var(--rpg-border);
    position: relative;
    z-index: 1;
}

.rpg-notebook-ring {
    width: 0.5em;
    height: 0.5em;
    border-radius: 50%;
    background: radial-gradient(circle at 30% 30%,
        rgba(80, 80, 80, 0.4),
        rgba(40, 40, 40, 0.6));
    border: 1px solid rgba(0, 0, 0, 0.5);
    box-shadow: inset 0 1px 2px rgba(255, 255, 255, 0.2),
                0 1px 2px rgba(0, 0, 0, 0.3);
}

.rpg-notebook-title {
    font-size: 12px;
    font-size: clamp(10px, 0.6vw, 14px);
    font-weight: bold;
    color: var(--rpg-highlight);
    text-align: center;
    padding: 0.25em 0.5em 0.25em 0.5em;
    text-transform: uppercase;
    letter-spacing: 0.05em;
    opacity: 0.9;
    position: relative;
    z-index: 1;
}

.rpg-notebook-lines {
    display: flex;
    flex-direction: column;
    gap: 0.125em;
    padding: 0.25em 0.75em 0.5em 0.75em;
    position: relative;
    z-index: 1;
    flex: 1;         /* Expand to fill remaining vertical space */
    min-height: 0;   /* Prevent flex overflow */
}

.rpg-notebook-line {
    display: flex;
    align-items: flex-start;
    gap: 0.375em;
    position: relative;
}

.rpg-notebook-line.rpg-event-add {
    opacity: 0.5;
}

.rpg-notebook-line.rpg-event-add:hover {
    opacity: 0.8;
}

.rpg-bullet {
    font-size: 12px;
    font-size: clamp(10px, 0.6vw, 14px);
    color: var(--rpg-highlight);
    flex-shrink: 0;
    line-height: 1.4;
    opacity: 0.8;
}

.rpg-event-add .rpg-bullet {
    color: var(--rpg-text);
    opacity: 0.6;
}

.rpg-event-text {
    font-size: 11px;
    font-size: clamp(9px, 0.55vw, 13px);
    color: var(--rpg-text);
    line-height: 1.4;
    flex: 1;
    word-wrap: break-word;
    cursor: text;
    padding: 0.125em 0.25em;
    border-radius: 0.2em;
    transition: background 0.2s ease;
    opacity: 0.85;
}

.rpg-event-text.rpg-event-placeholder {
    opacity: 0.5;
    font-style: italic;
}

.rpg-event-text:hover {
    background: rgba(255, 255, 255, 0.05);
    opacity: 1;
}

.rpg-event-text:focus {
    background: rgba(255, 255, 255, 0.1);
    outline: 1px solid var(--rpg-highlight);
    opacity: 1;
}

/* Widget Disabled State */
.rpg-widget-disabled {
    position: relative;
    opacity: 0.6;
    pointer-events: none;
}

.rpg-widget-disabled-message {
    position: absolute;
    top: 50%;
    left: 50%;
    transform: translate(-50%, -50%);
    text-align: center;
    padding: 1rem;
    pointer-events: all;
    z-index: 10;
    width: 80%;
}

.rpg-widget-disabled-message i.fa-circle-info {
    font-size: 2rem;
    color: var(--rpg-highlight);
    margin-bottom: 0.5rem;
    display: block;
    opacity: 0.8;
}

.rpg-widget-disabled-message p {
    color: var(--rpg-text);
    font-size: 0.875rem;
    margin: 0.5rem 0;
    opacity: 0.9;
    line-height: 1.4;
}

.rpg-widget-enable-btn {
    background: var(--rpg-accent);
    color: white;
    border: none;
    border-radius: 0.375rem;
    padding: 0.5rem 1rem;
    font-size: 0.8125rem;
    cursor: pointer;
    transition: all 0.2s ease;
    display: inline-flex;
    align-items: center;
    gap: 0.5rem;
    margin-top: 0.5rem;
    box-shadow: 0 2px 4px rgba(0, 0, 0, 0.2);
}

.rpg-widget-enable-btn:hover {
    background: var(--rpg-highlight);
    transform: translateY(-1px);
    box-shadow: 0 4px 8px rgba(0, 0, 0, 0.3);
}

.rpg-widget-enable-btn:active {
    transform: translateY(0);
    box-shadow: 0 1px 2px rgba(0, 0, 0, 0.2);
}

.rpg-widget-enable-btn i {
    font-size: 1rem;
}

/* ============================================================================
   Scene Info Grid Widget
   Compact information-dense layout showing all scene data at once
   ============================================================================ */

.rpg-scene-info-grid {
    display: grid;
    grid-template-columns: 1fr 1fr;
    grid-template-rows: auto 1fr 1fr;
    gap: 0.375rem;
    padding: 0.375rem;
    height: 100%;
    width: 100%;
    box-sizing: border-box;
    grid-template-areas:
        "location location"
        "calendar clock"
        "weather temperature";
}

.rpg-info-item {
    background: var(--rpg-panel);
    border: 1px solid rgba(255, 255, 255, 0.1);
    border-radius: 0.375rem;
    padding: 0.375rem;
    display: flex;
    align-items: center;
    gap: 0.375rem;
    transition: all 0.2s ease;
    min-height: 0;
    overflow: hidden;
}

.rpg-info-item:hover {
    background: rgba(255, 255, 255, 0.05);
    border-color: rgba(255, 255, 255, 0.15);
}

/* Grid area assignments */
.rpg-info-location {
    grid-area: location;
    flex-direction: column;
    align-items: flex-start;
    gap: 0.2rem;
}

.rpg-info-calendar { grid-area: calendar; }
.rpg-info-clock { grid-area: clock; }
.rpg-info-weather { grid-area: weather; }
.rpg-info-temperature { grid-area: temperature; }

/* Icon styling */
.rpg-info-item .item-icon {
    font-size: 1.125rem;
    flex-shrink: 0;
    line-height: 1;
}

/* Content layout */
.rpg-info-item .item-content {
    display: flex;
    flex-direction: column;
    gap: 0.0625rem;
    flex: 1;
    min-width: 0;
    overflow: hidden;
}

/* Primary value (large, bold) */
.rpg-info-item .item-value {
    font-size: 0.875rem;
    font-weight: 600;
    line-height: 1.2;
    color: var(--rpg-text);
    /* Allow wrapping to 2-3 lines for long text (fantasy dates, prose) */
    display: -webkit-box;
    -webkit-line-clamp: 3;
    -webkit-box-orient: vertical;
    overflow: hidden;
    text-overflow: ellipsis;
    word-wrap: break-word;
    overflow-wrap: break-word;
}

/* Secondary label (small, subdued) */
.rpg-info-item .item-label {
    font-size: 0.6875rem;
    line-height: 1.2;
    color: var(--rpg-text);
    opacity: 0.7;
    /* Allow wrapping to 2 lines for long labels */
    display: -webkit-box;
    -webkit-line-clamp: 2;
    -webkit-box-orient: vertical;
    overflow: hidden;
    text-overflow: ellipsis;
    word-wrap: break-word;
    overflow-wrap: break-word;
}

/* Location-specific styling */
.rpg-info-location .item-value {
    font-size: 0.8125rem;
    font-weight: 500;
}

.rpg-info-location .item-label {
    font-size: 0.6875rem;
    margin-top: -0.05rem;
}

/* Editable field styling */
.rpg-info-item .rpg-editable {
    cursor: text;
    padding: 0.0625rem 0.125rem;
    border-radius: 0.1875rem;
    transition: background 0.15s ease;
}

.rpg-info-item .rpg-editable:hover {
    background: rgba(255, 255, 255, 0.05);
}

.rpg-info-item .rpg-editable:focus {
    background: rgba(255, 255, 255, 0.1);
    outline: 2px solid var(--rpg-highlight);
    outline-offset: 1px;
    white-space: normal;
    overflow: visible;
}

/* Compact mode for narrow desktop widths - mirrors extra-small mobile sizing (<340px) */
.rpg-scene-info-compact .rpg-scene-info-grid {
    gap: 0.25rem !important;
    padding: 0.25rem !important;
}

.rpg-scene-info-compact .rpg-info-item {
    padding: 0.25rem !important;
    gap: 0.25rem !important;
    border-radius: 0.25rem !important;
}

.rpg-scene-info-compact .rpg-info-item .item-icon {
    font-size: 0.9375rem !important;
}

.rpg-scene-info-compact .rpg-info-item .item-value {
    font-size: 0.75rem !important;
}

.rpg-scene-info-compact .rpg-info-item .item-label {
    font-size: 0.5625rem !important;
}

.rpg-scene-info-compact .rpg-info-location .item-value {
    font-size: 0.6875rem !important;
}

.rpg-scene-info-compact .rpg-info-location .item-label {
    font-size: 0.5625rem !important;
}

/* Mobile responsive (max-width: 1000px) */
@media (max-width: 1000px) {
    .rpg-widget .rpg-scene-info-grid {
        gap: 0.3125rem !important;
        padding: 0.3125rem !important;
    }

    .rpg-widget .rpg-info-item {
        padding: 0.3125rem !important;
        gap: 0.3125rem !important;
        border-radius: 0.3125rem !important;
    }

    .rpg-widget .rpg-info-item .item-icon {
        font-size: 1rem !important;
    }

    .rpg-widget .rpg-info-item .item-value {
        font-size: 0.8125rem !important;
    }

    .rpg-widget .rpg-info-item .item-label {
        font-size: 0.625rem !important;
    }

    .rpg-widget .rpg-info-location .item-value {
        font-size: 0.75rem !important;
    }

    .rpg-widget .rpg-info-location .item-label {
        font-size: 0.625rem !important;
    }
}

/* Extra small mobile (max-width: 340px) */
@media (max-width: 340px) {
    .rpg-widget .rpg-scene-info-grid {
        gap: 0.25rem !important;
        padding: 0.25rem !important;
    }

    .rpg-widget .rpg-info-item {
        padding: 0.25rem !important;
        gap: 0.25rem !important;
    }

    .rpg-widget .rpg-info-item .item-icon {
        font-size: 0.9375rem !important;
    }

    .rpg-widget .rpg-info-item .item-value {
        font-size: 0.75rem !important;
    }

    .rpg-widget .rpg-info-item .item-label {
        font-size: 0.5625rem !important;
    }
}

/* Character Status Cards */
.rpg-character-status {
    display: flex;
    flex-direction: column;
    gap: 0.25em;
    margin: 0;
    padding: 0;
    flex-shrink: 0;
}

.rpg-character-status-card {
    display: flex;
    align-items: center;
    gap: 0.5em;
    padding: 0.25em 0.375em;
    background: rgba(0, 0, 0, 0.3);
    border-left: 3px solid var(--rpg-highlight);
    border-radius: 0.25em;
    transition: all 0.2s ease;
}

.rpg-character-status-card:hover {
    background: rgba(0, 0, 0, 0.5);
    transform: translateX(0.188rem);
}

.rpg-char-emoji {
    font-size: clamp(14px, 2.5vw, 18px);
    flex-shrink: 0;
    filter: drop-shadow(0 2px 4px rgba(0, 0, 0, 0.5));
}

.rpg-char-details {
    flex: 1;
    min-width: 0;
}

.rpg-char-name {
    font-size: clamp(8px, 1.5vw, 10px);
    font-weight: bold;
    color: var(--rpg-highlight);
    margin-bottom: 0.062em;
}

.rpg-char-traits {
    font-size: clamp(7px, 1.3vw, 9px);
    color: var(--rpg-text);
    opacity: 0.8;
    line-height: 1.2;
}/* Old info line styles (legacy) */
.rpg-info-line {
    margin: 0.375em 0;
    padding: 0.375em 0.625em;
    background: rgba(0, 0, 0, 0.2);
    border-left: 2px solid var(--rpg-highlight);
    border-radius: 0.25em;
    transition: all 0.3s ease;
}

.rpg-info-line:hover {
    background: rgba(0, 0, 0, 0.4);
    transform: translateX(0.312rem);
}

/* ============================================
   CHARACTER THOUGHTS SECTION
   ============================================ */
.rpg-thoughts-section {
    text-align: center;
    flex: 1;
    min-height: 0;
    display: flex;
    flex-direction: column;
    overflow-y: auto;
    overflow-x: hidden;
}

.rpg-thoughts-header {
    font-size: 1.3vw;
    font-weight: bold;
    margin-bottom: 0.625em;
    color: var(--rpg-highlight);
    text-shadow: 0 0 8px var(--rpg-highlight);
    flex-shrink: 0;
}

.rpg-thoughts-content {
    position: relative;
    padding: 0.5em;
    border-radius: 0.5em;
    border-left: 3px solid var(--rpg-highlight);
    box-shadow: inset 0 0 8px rgba(0, 0, 0, 0.3);
    text-align: left;
    flex: 1;
    min-height: 0;
    display: flex;
    flex-direction: column;
    gap: clamp(6px, 1vh, 8px);
    overflow-y: auto;
    overflow-x: hidden;
    /* Remove centering for multiple character cards */
}

/* Remove duplicate border when thoughts-content is inside a dashboard widget */
.rpg-widget .rpg-thoughts-content {
    border-left: none;
}

/* Individual thought item */
.rpg-thought-item {
    display: flex;
    align-items: flex-start;
    gap: 0.625em;
    padding: 0.5em;
    margin-bottom: 0.5em;
    background: rgba(0, 0, 0, 0.3);
    border-radius: 0.375em;
    width: 100%; /* Ensure items take full width */
    box-sizing: border-box; /* Include padding in width calculation */
}

.rpg-thought-item:last-child {
    margin-bottom: 0;
}

/* Character avatar with thought bubbles */
.rpg-thought-avatar {
    position: relative;
    flex-shrink: 0;
}

.rpg-thought-avatar img {
    width: clamp(30px, 5vh, 40px);
    height: clamp(30px, 5vh, 40px);
    border-radius: 50%;
    border: 2px solid var(--rpg-highlight);
    object-fit: cover;
}

/* Thought bubbles - Left side, ascending size from bottom-left to top-right */
.rpg-thought-bubbles {
    position: absolute;
    bottom: -0.25rem;
    left: -0.5rem;
    display: flex;
    flex-direction: column;
    gap: 0.125em;
    align-items: flex-start;
}

.rpg-bubble {
    background: var(--rpg-highlight);
    border-radius: 50%;
    opacity: 0.8;
}

.rpg-bubble-1 {
    width: 0.5rem;
    height: 0.5rem;
}

.rpg-bubble-2 {
    width: 0.375rem;
    height: 0.375rem;
    margin-left: 0.125em;
}

/* Thought content */
.rpg-thought-content {
    flex: 1;
    min-width: 0;
}

.rpg-thought-name {
    font-weight: bold;
    color: var(--rpg-highlight);
    font-size: clamp(8px, 1.5vw, 10px);
    margin-bottom: 0.188em;
    text-transform: uppercase;
    letter-spacing: 0.031em;
}

.rpg-thought-name::before,
.rpg-thought-name::after {
    content: none !important;
}

.rpg-thought-text {
    font-size: clamp(9px, 1.6vw, 11px);
    font-style: italic;
    line-height: 1.3;
    color: var(--rpg-text);
    opacity: 0.9;
}

.rpg-thought-text::before {
    content: ''; /* Explicitly ensure no emoji */
}

/* Overlay to fade the background portrait and provide contrast */
.rpg-thoughts-content::before {
    content: '';
    position: absolute;
    top: 0;
    left: 0;
    right: 0;
    bottom: 0;
    background: linear-gradient(
        135deg,
        rgba(0, 0, 0, 0.85) 0%,
        rgba(0, 0, 0, 0.75) 50%,
        rgba(0, 0, 0, 0.85) 100%
    );
    z-index: 1;
    display: none; /* Hide background overlay for new format */
}

/* Content wrapper to sit above the background */
.rpg-thoughts-overlay {
    position: relative;
    z-index: 2;
    display: flex;
    align-items: flex-start;
    gap: 0.5em;
    font-size: 1.1vw;
    font-style: italic;
    line-height: 1.4;
}

/* Present Characters - Character Cards */
.rpg-character-card {
    display: flex;
    align-items: flex-start;
    gap: clamp(8px, 1vw, 12px);
    padding: clamp(6px, 1vh, 8px);
    background: rgba(0, 0, 0, 0.3);
    border-radius: clamp(4px, 0.5vh, 6px);
    border: 1px solid rgba(255, 255, 255, 0.1);
    border-left: none; /* Remove left border to avoid double accent with parent container */
    transition: all 0.2s ease;
    width: 100%; /* Ensure cards take full width */
    max-height: clamp(120px, 18vh, 200px);
    box-sizing: border-box; /* Include padding and border in width calculation */
    flex-shrink: 0; /* Prevent cards from shrinking */
    overflow-x: hidden;
    overflow-y: auto;
    scrollbar-width: thin;
    scrollbar-color: var(--rpg-border) transparent;
}

.rpg-character-card::-webkit-scrollbar {
    width: 4px;
    height: 4px;
}

.rpg-character-card::-webkit-scrollbar-track {
    background: transparent;
}

.rpg-character-card::-webkit-scrollbar-thumb {
    background: var(--rpg-border);
    border-radius: 2px;
}

.rpg-character-card::-webkit-scrollbar-thumb:hover {
    background: var(--rpg-highlight);
}

.rpg-character-card:hover {
    background: rgba(0, 0, 0, 0.4);
    border-color: var(--rpg-highlight);
}

/* Character avatar container with relationship badge */
.rpg-character-avatar {
    position: relative;
    flex-shrink: 0;
}

.rpg-character-avatar img {
    width: clamp(35px, 6vh, 45px);
    height: clamp(35px, 6vh, 45px);
    border-radius: 50%;
    border: 2px solid var(--rpg-highlight);
    object-fit: cover;
    display: block; /* Prevent inline spacing issues */
}

/* Relationship badge in top-right corner */
.rpg-relationship-badge {
    position: absolute;
    top: -0.125rem;
    right: -0.125rem;
    background: var(--rpg-bg);
    border: 1px solid var(--rpg-highlight);
    border-radius: 50%;
    width: clamp(16px, 2.5vh, 20px);
    height: clamp(16px, 2.5vh, 20px);
    display: flex;
    align-items: center;
    justify-content: center;
    font-size: clamp(8px, 1.2vw, 12px);
    box-shadow: 0 2px 4px rgba(0, 0, 0, 0.3);
}

/* Character info section */
.rpg-character-content {
    flex: 1;
    min-width: 0;
    display: flex;
    flex-direction: column;
    gap: 0;
}

.rpg-character-info {
    display: flex;
    flex-direction: column;
    gap: clamp(3px, 0.5vh, 5px);
    overflow: hidden; /* Prevent content from overflowing */
}

/* Character header with emoji and name */
.rpg-character-header {
    display: flex;
    align-items: center;
    gap: clamp(4px, 0.5vw, 6px);
    flex-wrap: nowrap; /* Prevent wrapping */
}

.rpg-character-emoji {
    font-size: clamp(12px, 2vw, 16px);
    flex-shrink: 0;
}

.rpg-character-name {
    font-weight: bold;
    color: var(--rpg-highlight);
    font-size: clamp(0.7vw, 0.75vw, 0.8vw);
    text-transform: uppercase;
    letter-spacing: 0.031em;
    white-space: nowrap; /* Prevent name from wrapping */
    overflow: hidden;
    text-overflow: ellipsis;
}

/* Character traits/status line and custom fields */
.rpg-character-traits,
.rpg-character-field {
    font-size: clamp(0.6vw, 0.7vw, 0.8vw);
    color: var(--rpg-text);
    opacity: 0.8;
    line-height: 1.3;
    overflow-wrap: break-word; /* Allow long text to wrap */
    word-wrap: break-word;
}

/* Placeholder for empty editable character fields */
.rpg-character-field.rpg-editable:empty::before {
    content: 'Click to edit...';
    color: var(--rpg-highlight);
    opacity: 0.5;
    font-style: italic;
}

/* Character stats display */
.rpg-character-stats {
    width: 100%;
    max-height: clamp(50px, 7vh, 70px);
    margin-top: clamp(3px, 0.5vh, 5px);
    padding: clamp(3px, 0.4vh, 5px) clamp(4px, 0.5vw, 6px);
    background: var(--rpg-bg);
    border: 1px solid var(--rpg-border);
    border-radius: clamp(2px, 0.3vh, 4px);
    box-sizing: border-box;
    overflow: auto;
    scrollbar-width: thin;
    scrollbar-color: var(--rpg-border) transparent;
}

.rpg-character-stats::-webkit-scrollbar {
    width: 4px;
    height: 4px;
}

.rpg-character-stats::-webkit-scrollbar-track {
    background: transparent;
}

.rpg-character-stats::-webkit-scrollbar-thumb {
    background: var(--rpg-border);
    border-radius: 2px;
}

.rpg-character-stats::-webkit-scrollbar-thumb:hover {
    background: var(--rpg-highlight);
}

.rpg-character-stats-inner {
    display: flex;
    flex-wrap: wrap;
    gap: clamp(6px, 1vw, 12px);
    align-items: center;
}

.rpg-character-stat {
    flex-shrink: 0;
    font-size: clamp(0.5vw, 0.6vw, 0.7vw) !important;
    font-weight: 600 !important;
    white-space: nowrap !important;
}

.rpg-character-stat .rpg-stat-label {
    color: var(--rpg-text) !important;
}

.rpg-character-stat .rpg-stat-value {
    font-weight: bold !important;
}

/* Placeholder styles for empty sections */
.rpg-thoughts-placeholder,
.rpg-placeholder-widget {
    display: flex;
    flex-direction: column;
    align-items: center;
    justify-content: center;
    padding: clamp(12px, 2vh, 20px);
    text-align: center;
    opacity: 0.6;
}

.rpg-placeholder-text {
    font-size: clamp(10px, 1.6vw, 14px);
    color: var(--rpg-text);
    font-weight: bold;
    margin-bottom: clamp(4px, 0.6vh, 6px);
}

.rpg-placeholder-hint {
    font-size: clamp(8px, 1.2vw, 10px);
    color: var(--rpg-text);
    opacity: 0.7;
    font-style: italic;
}

/* Editable field styles */
.rpg-editable,
.rpg-editable-stat,
.rpg-editable-stat-name {
    cursor: text;
    transition: all 0.2s ease;
    border-radius: 2px;
    padding: 0.062em 0.125em;
}

.rpg-editable:hover,
.rpg-editable-stat:hover,
.rpg-editable-stat-name:hover {
    background: var(--rpg-accent);
    outline: 1px solid var(--rpg-highlight);
}

.rpg-editable:focus,
.rpg-editable-stat:focus,
.rpg-editable-stat-name:focus {
    background: var(--rpg-bg);
    outline: 2px solid var(--rpg-highlight);
    box-shadow: 0 0 8px var(--rpg-highlight);
}

/* Edit button container and styling */
.rpg-edit-button-container {
    display: flex;
    justify-content: center;
    padding: clamp(4px, 0.8vh, 8px);
    margin-top: clamp(4px, 0.8vh, 8px);
}

.rpg-edit-button {
    background: var(--rpg-accent);
    border: 1px solid var(--rpg-highlight);
    color: var(--rpg-text);
    padding: clamp(3px, 0.6vh, 6px) clamp(6px, 1.2vh, 12px);
    border-radius: clamp(3px, 0.6vh, 6px);
    font-size: clamp(7px, 1.2vw, 10px);
    cursor: pointer;
    display: flex;
    align-items: center;
    gap: clamp(2px, 0.4vh, 4px);
    transition: all 0.2s ease;
}

.rpg-edit-button:hover {
    background: var(--rpg-highlight);
    color: var(--rpg-bg);
    transform: translateY(-0.062rem);
    box-shadow: 0 2px 8px var(--rpg-highlight);
}

.rpg-edit-button:active {
    transform: translateY(0);
}

.rpg-edit-button i {
    font-size: clamp(7px, 1.2vw, 10px);
}

/* Removed emoji icon styling - no longer needed */

/* Settings Styling */
.rpg-settings {
    margin-top: 0.625em;
    padding-top: 0.5em;
    border-top: 1px solid #444;
}

.rpg-settings summary {
    cursor: pointer;
    font-weight: bold;
    padding: 0.375em;
    background: rgba(0, 0, 0, 0.2);
    border-radius: 0.25em;
    margin-bottom: 0.5em;
    display: flex;
    align-items: center;
    gap: 0.375em;
    font-size: 1.1vw;
}

.rpg-settings summary:hover {
    background: rgba(255, 255, 255, 0.1);
}

.rpg-settings-content {
    padding: 0.5em;
}

.rpg-settings-content label {
    display: block;
    margin: 0.375em 0;
}

.rpg-setting-row {
    margin: 0.5em 0;
}

.rpg-setting-row label {
    display: block;
    margin-bottom: 0.188em;
    font-size: 1vw;
}

.rpg-setting-row input[type="number"] {
    width: 100%;
    padding: 0.25em;
    border: 1px solid #444;
    border-radius: 3px;
    background: rgba(0, 0, 0, 0.3);
    color: inherit;
    font-size: 1vw;
}

.rpg-setting-row small {
    display: block;
    margin-top: 0.188em;
    color: #888;
    font-size: 0.95vw;
}

#rpg-manual-update {
    width: 100%;
    margin-top: 0.5em;
    padding: 0.375em;
    display: flex;
    align-items: center;
    justify-content: center;
    gap: 0.375em;
    font-size: 1.1vw;
}

/* Responsive adjustments */
@media (max-width: 768px) {
    .rpg-panel {
        max-width: 100%;
    }

    .rpg-stat-label {
        min-width: 5rem;
        font-size: 1.1vw;
    }
}

/* Animation for stats updates */
@keyframes pulse {
    0%, 100% {
        opacity: 1;
    }
    50% {
        opacity: 0.6;
    }
}

.rpg-stat-row.updating {
    animation: pulse 0.5s ease-in-out;
}
/* ============================================
   SETTINGS SECTION
   ============================================ */
.rpg-settings {
    margin-top: 0.938em;
    padding-top: 0.938em;
    border-top: 2px solid var(--rpg-border);
}

.rpg-settings summary {
    cursor: pointer;
    font-weight: bold;
    padding: 0.75em;
    background: var(--rpg-accent);
    border: 2px solid var(--rpg-border);
    border-radius: 0.625em;
    margin-bottom: 0.938em;
    display: flex;
    align-items: center;
    gap: 0.625em;
    transition: all 0.3s ease;
}

.rpg-settings summary:hover {
    background: var(--rpg-highlight);
    border-color: var(--rpg-highlight);
    transform: translateX(0.312rem);
}

.rpg-settings-content {
    padding: 0.938em;
    background: var(--rpg-accent);
    border-radius: 0.625em;
}

.rpg-settings-group {
    margin-bottom: 1.25em;
    padding-bottom: 0.938em;
    border-bottom: 1px solid var(--rpg-border);
}

.rpg-settings-group:last-child {
    border-bottom: none;
}

.rpg-settings-group h4 {
    margin: 0 0 0.75em 0;
    font-size: 1.5vw;
    color: var(--rpg-highlight);
    display: flex;
    align-items: center;
    gap: 0.5em;
}

.rpg-setting-row {
    margin: 0.75em 0;
}

.rpg-setting-row label {
    display: block;
    margin-bottom: 0.375em;
    font-size: 1.2vw;
    font-weight: 600;
}

.rpg-select,
.rpg-input {
    width: 100%;
    padding: 0.5em;
    border: 2px solid var(--rpg-border);
    border-radius: 0.375em;
    background: var(--rpg-bg);
    color: var(--rpg-text);
    font-size: 1.3vw;
    transition: all 0.3s ease;
}

.rpg-select:focus,
.rpg-input:focus {
    outline: none;
    border-color: var(--rpg-highlight);
    box-shadow: 0 0 10px var(--rpg-highlight);
}

.rpg-setting-row input[type="color"] {
    width: 100%;
    height: 2.5rem;
    padding: 0.25em;
    border: 2px solid var(--rpg-border);
    border-radius: 0.375em;
    background: var(--rpg-bg);
    cursor: pointer;
    transition: all 0.3s ease;
}

.rpg-setting-row input[type="color"]:hover {
    border-color: var(--rpg-highlight);
}

.rpg-setting-row small {
    display: block;
    margin-top: 0.25em;
    color: #999;
    font-size: 1vw;
    font-style: italic;
}

.rpg-custom-colors {
    margin-top: 0.625em;
    padding: 0.938em;
    background: rgba(0, 0, 0, 0.2);
    border-radius: 0.5em;
    border: 1px solid var(--rpg-border);
}

.checkbox_label {
    display: flex;
    align-items: center;
    gap: 0.5em;
    margin: 0.625em 0;
    cursor: pointer;
    transition: all 0.3s ease;
}

.checkbox_label:hover {
    color: var(--rpg-highlight);
}

.rpg-btn-primary {
    width: 100%;
    padding: 0.75em;
    background: var(--rpg-accent);
    border: 2px solid var(--rpg-border);
    border-radius: 0.625em;
    color: var(--rpg-text);
    font-size: 1.4vw;
    font-weight: bold;
    cursor: pointer;
    display: flex;
    align-items: center;
    justify-content: center;
    gap: 0.625em;
    transition: all 0.3s ease;
    box-shadow: 0 4px 15px var(--rpg-shadow);
}

.rpg-btn-primary:hover {
    background: var(--rpg-highlight);
    border-color: var(--rpg-highlight);
    transform: translateY(-0.125rem);
    box-shadow: 0 6px 20px var(--rpg-shadow);
}

.rpg-btn-primary:active {
    transform: translateY(0);
}

/* Clear Cache Button - Danger style */
.rpg-btn-clear-cache {
    width: 100%;
    padding: 0.625em;
    background: rgba(220, 53, 69, 0.2);
    border: 2px solid rgba(220, 53, 69, 0.5);
    border-radius: 0.5em;
    color: #ff6b6b;
    font-size: 1.2vw;
    font-weight: 600;
    cursor: pointer;
    display: flex;
    align-items: center;
    justify-content: center;
    gap: 0.5em;
    transition: all 0.3s ease;
}

.rpg-btn-clear-cache:hover {
    background: rgba(220, 53, 69, 0.3);
    border-color: rgba(220, 53, 69, 0.8);
    color: #ff8787;
    transform: translateY(-0.062rem);
}

.rpg-btn-clear-cache:active {
    transform: translateY(0);
}

/* Reset FAB Positions Button - Similar to clear cache but different color */
.rpg-btn-reset-fab {
    width: 100%;
    padding: 0.625em;
    background: rgba(52, 152, 219, 0.2);
    border: 2px solid rgba(52, 152, 219, 0.5);
    border-radius: 0.5em;
    color: #5dade2;
    font-size: 1.2vw;
    font-weight: 600;
    cursor: pointer;
    display: flex;
    align-items: center;
    justify-content: center;
    gap: 0.5em;
    transition: all 0.3s ease;
}

.rpg-btn-reset-fab:hover {
    background: rgba(52, 152, 219, 0.3);
    border-color: rgba(52, 152, 219, 0.8);
    color: #85c1e9;
    transform: translateY(-0.062rem);
}

.rpg-btn-reset-fab:active {
    transform: translateY(0);
}

/* ============================================
   MEMORY RECOLLECTION STYLES
   ============================================ */

/* Memory Recollection Button */
.rpg-memory-recollection-btn {
    width: 100%;
    padding: 0.75em 1em;
    margin-bottom: 10px;
    background: linear-gradient(135deg, #667eea 0%, #764ba2 100%);
    border: 2px solid rgba(102, 126, 234, 0.5);
    border-radius: 0.5em;
    color: #ffffff;
    font-size: 14px;
    font-weight: 600;
    cursor: pointer;
    display: flex;
    align-items: center;
    justify-content: center;
    gap: 0.5em;
    transition: all 0.3s ease;
}

.rpg-memory-recollection-btn:hover {
    background: linear-gradient(135deg, #764ba2 0%, #667eea 100%);
    border-color: rgba(102, 126, 234, 0.8);
    transform: translateY(-2px);
    box-shadow: 0 4px 12px rgba(102, 126, 234, 0.3);
}

.rpg-memory-recollection-btn:active {
    transform: translateY(0);
}

/* Modal Overlay */
.rpg-memory-modal-overlay {
    position: fixed;
    top: 0;
    left: 0;
    right: 0;
    bottom: 0;
    background: rgba(0, 0, 0, 0.7);
    backdrop-filter: blur(5px);
    display: flex;
    align-items: center;
    justify-content: center;
    z-index: 10000;
    animation: fadeIn 0.2s ease;
}

@keyframes fadeIn {
    from { opacity: 0; }
    to { opacity: 1; }
}

/* Modal Container */
.rpg-memory-modal {
    background: var(--SmartThemeBlurTintColor, #1a1a2e);
    border: 2px solid var(--SmartThemeBorderColor, #667eea);
    border-radius: 12px;
    max-width: 500px;
    width: 90%;
    box-shadow: 0 8px 32px rgba(0, 0, 0, 0.5);
    animation: modalSlideIn 0.3s ease;
}

@keyframes modalSlideIn {
    from {
        transform: translateY(-20px);
        opacity: 0;
    }
    to {
        transform: translateY(0);
        opacity: 1;
    }
}

/* Modal Header */
.rpg-memory-modal-header {
    padding: 1.25em;
    border-bottom: 1px solid var(--SmartThemeBorderColor, #667eea);
    background: linear-gradient(135deg, rgba(102, 126, 234, 0.1) 0%, rgba(118, 75, 162, 0.1) 100%);
}

.rpg-memory-modal-header h3 {
    margin: 0;
    color: var(--SmartThemeBodyColor, #eaeaea);
    font-size: 1.25em;
    font-weight: 600;
}

/* Modal Body */
.rpg-memory-modal-body {
    padding: 1.5em;
    color: var(--SmartThemeBodyColor, #eaeaea);
}

.rpg-memory-modal-body p {
    margin: 0.75em 0;
    line-height: 1.6;
}

.rpg-memory-modal-info {
    background: rgba(102, 126, 234, 0.1);
    padding: 1em;
    border-radius: 8px;
    border-left: 4px solid #667eea;
    margin-top: 1em;
}

.rpg-memory-modal-hint {
    font-size: 0.85em;
    color: #999;
}

/* Progress Elements */
.rpg-memory-progress-text {
    text-align: center;
    font-weight: 600;
    margin-bottom: 1em;
}

.rpg-memory-progress-bar {
    width: 100%;
    height: 30px;
    background: rgba(0, 0, 0, 0.3);
    border-radius: 15px;
    overflow: hidden;
    position: relative;
}

.rpg-memory-progress-fill {
    height: 100%;
    width: 0%;
    background: linear-gradient(90deg, #667eea 0%, #764ba2 100%);
    transition: width 0.3s ease;
    display: flex;
    align-items: center;
    justify-content: center;
    color: white;
    font-weight: 600;
    font-size: 0.85em;
}

.rpg-memory-status {
    margin-top: 1em;
    padding: 0.75em;
    background: rgba(0, 0, 0, 0.2);
    border-radius: 6px;
    font-size: 0.9em;
    color: #999;
    max-height: 100px;
    overflow-y: auto;
}

/* Modal Footer */
.rpg-memory-modal-footer {
    padding: 1em 1.25em;
    border-top: 1px solid var(--SmartThemeBorderColor, #667eea);
    display: flex;
    gap: 0.75em;
    justify-content: flex-end;
}

/* Modal Buttons */
.rpg-memory-modal-btn {
    padding: 0.625em 1.25em;
    border-radius: 6px;
    font-weight: 600;
    cursor: pointer;
    transition: all 0.2s ease;
    border: none;
    font-size: 14px;
}

.rpg-memory-cancel {
    background: rgba(220, 53, 69, 0.2);
    color: #ff6b6b;
    border: 2px solid rgba(220, 53, 69, 0.5);
}

.rpg-memory-cancel:hover {
    background: rgba(220, 53, 69, 0.3);
    border-color: rgba(220, 53, 69, 0.8);
}

.rpg-memory-proceed {
    background: linear-gradient(135deg, #667eea 0%, #764ba2 100%);
    color: white;
    border: 2px solid rgba(102, 126, 234, 0.5);
}

.rpg-memory-proceed:hover {
    background: linear-gradient(135deg, #764ba2 0%, #667eea 100%);
    border-color: rgba(102, 126, 234, 0.8);
    box-shadow: 0 4px 12px rgba(102, 126, 234, 0.3);
}

/* ============================================
   LOREBOOK LIMITER STYLING
   ============================================ */

.rpg-lorebook-limiter-container {
    width: 100%;
    padding: 0.75em 1em;
    margin-bottom: 10px;
    background: linear-gradient(135deg, rgba(102, 126, 234, 0.15) 0%, rgba(118, 75, 162, 0.15) 100%);
    border: 2px solid rgba(102, 126, 234, 0.3);
    border-radius: 0.5em;
    display: flex;
    flex-direction: column;
    gap: 0.5em;
}

.rpg-lorebook-limiter-label {
    display: flex;
    align-items: center;
    justify-content: space-between;
    gap: 1em;
    cursor: pointer;
}

.rpg-lorebook-limiter-title {
    color: rgba(102, 126, 234, 1);
    font-weight: 600;
    font-size: 14px;
}

.rpg-lorebook-limiter-input {
    width: 120px;
    padding: 0.5em;
    background: rgba(0, 0, 0, 0.3);
    border: 2px solid rgba(102, 126, 234, 0.4);
    border-radius: 0.3em;
    color: #ffffff;
    font-size: 14px;
    font-weight: 600;
    text-align: center;
    transition: all 0.3s ease;
}

.rpg-lorebook-limiter-input:focus {
    outline: none;
    border-color: rgba(102, 126, 234, 0.8);
    background: rgba(0, 0, 0, 0.5);
    box-shadow: 0 0 8px rgba(102, 126, 234, 0.3);
}

.rpg-lorebook-limiter-input::placeholder {
    color: rgba(255, 255, 255, 0.4);
    font-weight: 400;
}

.rpg-lorebook-limiter-hint {
    color: rgba(255, 255, 255, 0.6);
    font-size: 12px;
    font-style: italic;
}

.rpg-memory-close {
    background: rgba(52, 152, 219, 0.2);
    color: #5dade2;
    border: 2px solid rgba(52, 152, 219, 0.5);
}

.rpg-memory-close:hover {
    background: rgba(52, 152, 219, 0.3);
    border-color: rgba(52, 152, 219, 0.8);
}

/* ============================================
   THEME VARIATIONS
   ============================================ */

/* Sci-Fi / Synthwave Theme */
.rpg-panel[data-theme="sci-fi"] {
    --rpg-bg: #0a0e27;
    --rpg-accent: #1a1f3a;
    --rpg-text: #00fff9;
    --rpg-highlight: #ff006e;
    --rpg-border: #8b00ff;
    --rpg-shadow: rgba(139, 0, 255, 0.5);
}

/* Apply sci-fi theme to thought panel */
#rpg-thought-panel[data-theme="sci-fi"],
#rpg-thought-icon[data-theme="sci-fi"] {
    --rpg-bg: #0a0e27;
    --rpg-accent: #1a1f3a;
    --rpg-text: #00fff9;
    --rpg-highlight: #ff006e;
    --rpg-border: #8b00ff;
    --rpg-shadow: rgba(139, 0, 255, 0.5);
}

.rpg-panel[data-theme="sci-fi"] .rpg-content-box {
    background: linear-gradient(135deg, #1a1f3a 0%, #0a0e27 100%);
    box-shadow: 0 0 40px rgba(139, 0, 255, 0.4), inset 0 0 30px rgba(0, 0, 0, 0.5);
    border: 2px solid #8b00ff;
}

.rpg-panel[data-theme="sci-fi"] .rpg-panel-header h3,
.rpg-panel[data-theme="sci-fi"] .rpg-stats-title,
.rpg-panel[data-theme="sci-fi"] .rpg-info-header,
.rpg-panel[data-theme="sci-fi"] .rpg-thoughts-header {
    text-shadow: 0 0 20px #ff006e, 0 0 40px #8b00ff;
}

.rpg-panel[data-theme="sci-fi"] .rpg-divider {
    background: linear-gradient(to right, transparent, #8b00ff, #ff006e, #8b00ff, transparent);
}

.rpg-panel[data-theme="sci-fi"] .rpg-thoughts-content::before {
    background: linear-gradient(
        135deg,
        rgba(10, 14, 39, 0.9) 0%,
        rgba(26, 31, 58, 0.8) 50%,
        rgba(10, 14, 39, 0.9) 100%
    );
}

/* Fantasy / Rustic Parchment Theme */
.rpg-panel[data-theme="fantasy"] {
    --rpg-bg: #2b1810;
    --rpg-accent: #3d2414;
    --rpg-text: #f4e8d0;
    --rpg-highlight: #d4af37;
    --rpg-border: #8b6914;
    --rpg-shadow: rgba(0, 0, 0, 0.7);
}

/* Apply fantasy theme to thought panel */
#rpg-thought-panel[data-theme="fantasy"],
#rpg-thought-icon[data-theme="fantasy"] {
    --rpg-bg: #2b1810;
    --rpg-accent: #3d2414;
    --rpg-text: #f4e8d0;
    --rpg-highlight: #d4af37;
    --rpg-border: #8b6914;
    --rpg-shadow: rgba(0, 0, 0, 0.7);
}

.rpg-panel[data-theme="fantasy"] {
    background-image:
        linear-gradient(rgba(43, 24, 16, 0.9), rgba(43, 24, 16, 0.9)),
        url('data:image/svg+xml;utf8,<svg xmlns="http://www.w3.org/2000/svg" width="100" height="100"><filter id="noise"><feTurbulence type="fractalNoise" baseFrequency="0.9" numOctaves="4" /></filter><rect width="100" height="100" filter="url(%23noise)" opacity="0.1"/></svg>');
}

.rpg-panel[data-theme="fantasy"] .rpg-content-box {
    background: linear-gradient(135deg, #3d2414 0%, #2b1810 100%);
    box-shadow: 0 8px 32px rgba(0, 0, 0, 0.8), inset 0 0 40px rgba(139, 105, 20, 0.2);
    border: 3px solid #8b6914;
    border-style: ridge;
}

.rpg-panel[data-theme="fantasy"] .rpg-panel-header h3,
.rpg-panel[data-theme="fantasy"] .rpg-stats-title,
.rpg-panel[data-theme="fantasy"] .rpg-info-header,
.rpg-panel[data-theme="fantasy"] .rpg-thoughts-header {
    font-family: 'Georgia', serif;
    text-shadow: 2px 2px 4px rgba(0, 0, 0, 0.8);
}

.rpg-panel[data-theme="fantasy"] .rpg-divider::after {
    content: '❦';
    font-size: 1.5vw;
}

.rpg-panel[data-theme="fantasy"] .rpg-thoughts-content::before {
    background: linear-gradient(
        135deg,
        rgba(43, 24, 16, 0.92) 0%,
        rgba(61, 36, 20, 0.88) 50%,
        rgba(43, 24, 16, 0.92) 100%
    );
}

/* Cyberpunk / Neon Grid Theme */
.rpg-panel[data-theme="cyberpunk"] {
    --rpg-bg: #000000;
    --rpg-accent: #0d0d0d;
    --rpg-text: #00ff41;
    --rpg-highlight: #ff2a6d;
    --rpg-border: #05d9e8;
    --rpg-shadow: rgba(5, 217, 232, 0.5);
}

/* Apply cyberpunk theme to thought panel */
#rpg-thought-panel[data-theme="cyberpunk"],
#rpg-thought-icon[data-theme="cyberpunk"] {
    --rpg-bg: #000000;
    --rpg-accent: #0d0d0d;
    --rpg-text: #00ff41;
    --rpg-highlight: #ff2a6d;
    --rpg-border: #05d9e8;
    --rpg-shadow: rgba(5, 217, 232, 0.5);
}

.rpg-panel[data-theme="cyberpunk"] {
    background: linear-gradient(rgba(0, 0, 0, 0.95), rgba(0, 0, 0, 0.95)),
        repeating-linear-gradient(0deg, rgba(5, 217, 232, 0.1) 0px, transparent 1px, transparent 2px, rgba(5, 217, 232, 0.1) 3px),
        repeating-linear-gradient(90deg, rgba(5, 217, 232, 0.1) 0px, transparent 1px, transparent 2px, rgba(5, 217, 232, 0.1) 3px);
    background-size: 100% 100%, 30px 30px, 30px 30px;
}

.rpg-panel[data-theme="cyberpunk"] .rpg-content-box {
    background: linear-gradient(135deg, rgba(13, 13, 13, 0.9) 0%, rgba(0, 0, 0, 0.9) 100%);
    box-shadow: 0 0 40px rgba(255, 42, 109, 0.4), inset 0 0 30px rgba(5, 217, 232, 0.2);
    border: 2px solid #05d9e8;
}

.rpg-panel[data-theme="cyberpunk"] .rpg-panel-header h3,
.rpg-panel[data-theme="cyberpunk"] .rpg-stats-title,
.rpg-panel[data-theme="cyberpunk"] .rpg-info-header,
.rpg-panel[data-theme="cyberpunk"] .rpg-thoughts-header {
    text-shadow: 0 0 10px #ff2a6d, 0 0 20px #05d9e8, 0 0 30px #ff2a6d;
    font-family: 'Courier New', monospace;
    letter-spacing: 0.125em;
}

.rpg-panel[data-theme="cyberpunk"] .rpg-divider {
    background: linear-gradient(to right, transparent, #05d9e8, #ff2a6d, #05d9e8, transparent);
    height: 0.188rem;
}

.rpg-panel[data-theme="cyberpunk"] .rpg-thoughts-content::before {
    background: linear-gradient(
        135deg,
        rgba(0, 0, 0, 0.92) 0%,
        rgba(13, 13, 13, 0.85) 50%,
        rgba(0, 0, 0, 0.92) 100%
    );
}

/* ============================================
   THEME SUPPORT FOR ALL PANEL ELEMENTS
   ============================================ */

/* Apply theme CSS variables to standalone elements (modals, menus) */
.rpg-modal-content[data-theme="sci-fi"] {
    --rpg-bg: #0a0e27;
    --rpg-accent: #1a1f3a;
    --rpg-text: #00fff9;
    --rpg-highlight: #ff006e;
    --rpg-border: #8b00ff;
    --rpg-shadow: rgba(139, 0, 255, 0.5);
}

.rpg-modal-content[data-theme="fantasy"] {
    --rpg-bg: #2b1810;
    --rpg-accent: #3d2414;
    --rpg-text: #f4e8d0;
    --rpg-highlight: #d4af37;
    --rpg-border: #8b6914;
    --rpg-shadow: rgba(0, 0, 0, 0.7);
}

.rpg-modal-content[data-theme="cyberpunk"] {
    --rpg-bg: #000000;
    --rpg-accent: #0d0d0d;
    --rpg-text: #00ff41;
    --rpg-highlight: #ff2a6d;
    --rpg-border: #05d9e8;
    --rpg-shadow: rgba(5, 217, 232, 0.5);
}

/* Apply theme colors to tabs navigation */
.rpg-panel[data-theme="sci-fi"] .rpg-tabs-nav,
.rpg-panel[data-theme="fantasy"] .rpg-tabs-nav,
.rpg-panel[data-theme="cyberpunk"] .rpg-tabs-nav {
    border-bottom-color: var(--rpg-border);
}

.rpg-panel[data-theme="sci-fi"] .rpg-tab-btn,
.rpg-panel[data-theme="fantasy"] .rpg-tab-btn,
.rpg-panel[data-theme="cyberpunk"] .rpg-tab-btn {
    background: var(--rpg-accent);
    border-color: var(--rpg-border);
    color: var(--rpg-text);
}

.rpg-panel[data-theme="sci-fi"] .rpg-tab-btn:hover,
.rpg-panel[data-theme="fantasy"] .rpg-tab-btn:hover,
.rpg-panel[data-theme="cyberpunk"] .rpg-tab-btn:hover {
    background: var(--rpg-highlight);
    border-color: var(--rpg-highlight);
}

.rpg-panel[data-theme="sci-fi"] .rpg-tab-btn.active,
.rpg-panel[data-theme="fantasy"] .rpg-tab-btn.active,
.rpg-panel[data-theme="cyberpunk"] .rpg-tab-btn.active {
    background: var(--rpg-highlight);
    border-color: var(--rpg-highlight);
    color: var(--rpg-bg);
}

/* Apply theme colors to inventory subtabs */
.rpg-panel[data-theme="sci-fi"] .rpg-inventory-subtabs,
.rpg-panel[data-theme="fantasy"] .rpg-inventory-subtabs,
.rpg-panel[data-theme="cyberpunk"] .rpg-inventory-subtabs {
    border-bottom-color: var(--rpg-border);
}

.rpg-panel[data-theme="sci-fi"] .rpg-inventory-subtab,
.rpg-panel[data-theme="fantasy"] .rpg-inventory-subtab,
.rpg-panel[data-theme="cyberpunk"] .rpg-inventory-subtab {
    border-color: var(--rpg-border);
    color: var(--rpg-text);
}

.rpg-panel[data-theme="sci-fi"] .rpg-inventory-subtab:hover,
.rpg-panel[data-theme="fantasy"] .rpg-inventory-subtab:hover,
.rpg-panel[data-theme="cyberpunk"] .rpg-inventory-subtab:hover {
    border-color: var(--rpg-highlight);
    color: var(--rpg-highlight);
}

.rpg-panel[data-theme="sci-fi"] .rpg-inventory-subtab.active,
.rpg-panel[data-theme="fantasy"] .rpg-inventory-subtab.active,
.rpg-panel[data-theme="cyberpunk"] .rpg-inventory-subtab.active {
    border-color: var(--rpg-highlight);
    color: var(--rpg-highlight);
}

/* Apply theme colors to quests subtabs */
.rpg-panel[data-theme="sci-fi"] .rpg-quests-subtabs,
.rpg-panel[data-theme="fantasy"] .rpg-quests-subtabs,
.rpg-panel[data-theme="cyberpunk"] .rpg-quests-subtabs {
    border-bottom-color: var(--rpg-border);
}

.rpg-panel[data-theme="sci-fi"] .rpg-quests-subtab,
.rpg-panel[data-theme="fantasy"] .rpg-quests-subtab,
.rpg-panel[data-theme="cyberpunk"] .rpg-quests-subtab {
    border-color: var(--rpg-border);
    color: var(--rpg-text);
}

.rpg-panel[data-theme="sci-fi"] .rpg-quests-subtab:hover,
.rpg-panel[data-theme="fantasy"] .rpg-quests-subtab:hover,
.rpg-panel[data-theme="cyberpunk"] .rpg-quests-subtab:hover {
    border-color: var(--rpg-highlight);
    color: var(--rpg-highlight);
}

.rpg-panel[data-theme="sci-fi"] .rpg-quests-subtab.active,
.rpg-panel[data-theme="fantasy"] .rpg-quests-subtab.active,
.rpg-panel[data-theme="cyberpunk"] .rpg-quests-subtab.active {
    border-color: var(--rpg-highlight);
    color: var(--rpg-highlight);
}

/* Apply theme colors to skills subtabs */
.rpg-panel[data-theme="sci-fi"] .rpg-skills-subtabs,
.rpg-panel[data-theme="fantasy"] .rpg-skills-subtabs,
.rpg-panel[data-theme="cyberpunk"] .rpg-skills-subtabs {
    border-bottom-color: var(--rpg-border);
}

.rpg-panel[data-theme="sci-fi"] .rpg-skills-subtab,
.rpg-panel[data-theme="fantasy"] .rpg-skills-subtab,
.rpg-panel[data-theme="cyberpunk"] .rpg-skills-subtab {
    border-color: var(--rpg-border);
    color: var(--rpg-text);
}

.rpg-panel[data-theme="sci-fi"] .rpg-skills-subtab:hover,
.rpg-panel[data-theme="fantasy"] .rpg-skills-subtab:hover,
.rpg-panel[data-theme="cyberpunk"] .rpg-skills-subtab:hover {
    border-color: var(--rpg-highlight);
    color: var(--rpg-highlight);
}

.rpg-panel[data-theme="sci-fi"] .rpg-skills-subtab.active,
.rpg-panel[data-theme="fantasy"] .rpg-skills-subtab.active,
.rpg-panel[data-theme="cyberpunk"] .rpg-skills-subtab.active {
    border-color: var(--rpg-highlight);
    color: var(--rpg-highlight);
}

/* Apply theme colors to skill cards */
.rpg-panel[data-theme="sci-fi"] .rpg-skill-card,
.rpg-panel[data-theme="fantasy"] .rpg-skill-card,
.rpg-panel[data-theme="cyberpunk"] .rpg-skill-card {
    border-color: var(--rpg-border);
}

.rpg-panel[data-theme="sci-fi"] .rpg-skill-card:hover,
.rpg-panel[data-theme="fantasy"] .rpg-skill-card:hover,
.rpg-panel[data-theme="cyberpunk"] .rpg-skill-card:hover {
    border-color: var(--rpg-highlight);
}

/* Apply theme colors to category headers */
.rpg-panel[data-theme="sci-fi"] .rpg-category-header,
.rpg-panel[data-theme="fantasy"] .rpg-category-header,
.rpg-panel[data-theme="cyberpunk"] .rpg-category-header {
    background: var(--rpg-highlight);
    border-color: var(--rpg-border);
}

.rpg-panel[data-theme="sci-fi"] .rpg-category-name,
.rpg-panel[data-theme="fantasy"] .rpg-category-name,
.rpg-panel[data-theme="cyberpunk"] .rpg-category-name {
    color: var(--rpg-text);
}

/* Apply theme colors to XP bars */
.rpg-panel[data-theme="sci-fi"] .rpg-xp-bar,
.rpg-panel[data-theme="fantasy"] .rpg-xp-bar,
.rpg-panel[data-theme="cyberpunk"] .rpg-xp-bar {
    border-color: var(--rpg-border);
}

.rpg-panel[data-theme="sci-fi"] .rpg-xp-fill,
.rpg-panel[data-theme="fantasy"] .rpg-xp-fill,
.rpg-panel[data-theme="cyberpunk"] .rpg-xp-fill {
    background: linear-gradient(90deg, var(--rpg-highlight), var(--rpg-accent));
}

/* Apply theme colors to skills add button */
.rpg-panel[data-theme="sci-fi"] .rpg-skills-add-btn,
.rpg-panel[data-theme="fantasy"] .rpg-skills-add-btn,
.rpg-panel[data-theme="cyberpunk"] .rpg-skills-add-btn {
    border-color: var(--rpg-highlight);
    color: var(--rpg-highlight);
}

/* Apply theme colors to storage locations */
.rpg-panel[data-theme="sci-fi"] .rpg-storage-location,
.rpg-panel[data-theme="fantasy"] .rpg-storage-location,
.rpg-panel[data-theme="cyberpunk"] .rpg-storage-location {
    border-color: var(--rpg-border);
}

.rpg-panel[data-theme="sci-fi"] .rpg-storage-header,
.rpg-panel[data-theme="fantasy"] .rpg-storage-header,
.rpg-panel[data-theme="cyberpunk"] .rpg-storage-header {
    background: var(--rpg-highlight);
}

.rpg-panel[data-theme="sci-fi"] .rpg-storage-content,
.rpg-panel[data-theme="fantasy"] .rpg-storage-content,
.rpg-panel[data-theme="cyberpunk"] .rpg-storage-content {
    background: var(--rpg-accent);
}

/* Apply theme colors to buttons */
.rpg-panel[data-theme="sci-fi"] .rpg-inventory-edit-btn,
.rpg-panel[data-theme="sci-fi"] .rpg-inventory-add-btn,
.rpg-panel[data-theme="sci-fi"] .rpg-inventory-remove-btn,
.rpg-panel[data-theme="sci-fi"] .rpg-quest-edit,
.rpg-panel[data-theme="sci-fi"] .rpg-quest-remove,
.rpg-panel[data-theme="sci-fi"] .rpg-add-quest-btn,
.rpg-panel[data-theme="fantasy"] .rpg-inventory-edit-btn,
.rpg-panel[data-theme="fantasy"] .rpg-inventory-add-btn,
.rpg-panel[data-theme="fantasy"] .rpg-inventory-remove-btn,
.rpg-panel[data-theme="fantasy"] .rpg-quest-edit,
.rpg-panel[data-theme="fantasy"] .rpg-quest-remove,
.rpg-panel[data-theme="fantasy"] .rpg-add-quest-btn,
.rpg-panel[data-theme="cyberpunk"] .rpg-inventory-edit-btn,
.rpg-panel[data-theme="cyberpunk"] .rpg-inventory-add-btn,
.rpg-panel[data-theme="cyberpunk"] .rpg-inventory-remove-btn,
.rpg-panel[data-theme="cyberpunk"] .rpg-quest-edit,
.rpg-panel[data-theme="cyberpunk"] .rpg-quest-remove,
.rpg-panel[data-theme="cyberpunk"] .rpg-add-quest-btn {
    background: var(--rpg-accent);
    border-color: var(--rpg-border);
    color: var(--rpg-text);
}

.rpg-panel[data-theme="sci-fi"] .rpg-inventory-add-btn,
.rpg-panel[data-theme="sci-fi"] .rpg-add-quest-btn,
.rpg-panel[data-theme="fantasy"] .rpg-inventory-add-btn,
.rpg-panel[data-theme="fantasy"] .rpg-add-quest-btn,
.rpg-panel[data-theme="cyberpunk"] .rpg-inventory-add-btn,
.rpg-panel[data-theme="cyberpunk"] .rpg-add-quest-btn {
    background: transparent;
    border-color: var(--rpg-highlight);
    color: var(--rpg-highlight);
}

/* Apply theme colors to inventory/quest items */
.rpg-panel[data-theme="sci-fi"] .rpg-inventory-text,
.rpg-panel[data-theme="sci-fi"] .rpg-quest-item,
.rpg-panel[data-theme="sci-fi"] .rpg-main-quest-display,
.rpg-panel[data-theme="fantasy"] .rpg-inventory-text,
.rpg-panel[data-theme="fantasy"] .rpg-quest-item,
.rpg-panel[data-theme="fantasy"] .rpg-main-quest-display,
.rpg-panel[data-theme="cyberpunk"] .rpg-inventory-text,
.rpg-panel[data-theme="cyberpunk"] .rpg-quest-item,
.rpg-panel[data-theme="cyberpunk"] .rpg-main-quest-display {
    background: var(--rpg-accent);
    border-color: var(--rpg-border);
    color: var(--rpg-text);
}

.rpg-panel[data-theme="sci-fi"] .rpg-quest-item:hover,
.rpg-panel[data-theme="fantasy"] .rpg-quest-item:hover,
.rpg-panel[data-theme="cyberpunk"] .rpg-quest-item:hover {
    border-color: var(--rpg-highlight);
}

/* Apply theme colors to hints and empty states */
.rpg-panel[data-theme="sci-fi"] .rpg-inventory-hint,
.rpg-panel[data-theme="sci-fi"] .rpg-quest-hint,
.rpg-panel[data-theme="sci-fi"] .rpg-inventory-empty,
.rpg-panel[data-theme="sci-fi"] .rpg-quest-empty,
.rpg-panel[data-theme="fantasy"] .rpg-inventory-hint,
.rpg-panel[data-theme="fantasy"] .rpg-quest-hint,
.rpg-panel[data-theme="fantasy"] .rpg-inventory-empty,
.rpg-panel[data-theme="fantasy"] .rpg-quest-empty,
.rpg-panel[data-theme="cyberpunk"] .rpg-inventory-hint,
.rpg-panel[data-theme="cyberpunk"] .rpg-quest-hint,
.rpg-panel[data-theme="cyberpunk"] .rpg-inventory-empty,
.rpg-panel[data-theme="cyberpunk"] .rpg-quest-empty {
    border-color: var(--rpg-highlight);
    color: var(--rpg-text);
}

/* Apply theme colors to input fields */
.rpg-panel[data-theme="sci-fi"] .rpg-inline-input,
.rpg-panel[data-theme="sci-fi"] .rpg-quest-edit-form input,
.rpg-panel[data-theme="sci-fi"] .rpg-quest-edit-form textarea,
.rpg-panel[data-theme="fantasy"] .rpg-inline-input,
.rpg-panel[data-theme="fantasy"] .rpg-quest-edit-form input,
.rpg-panel[data-theme="fantasy"] .rpg-quest-edit-form textarea,
.rpg-panel[data-theme="cyberpunk"] .rpg-inline-input,
.rpg-panel[data-theme="cyberpunk"] .rpg-quest-edit-form input,
.rpg-panel[data-theme="cyberpunk"] .rpg-quest-edit-form textarea {
    background: var(--rpg-bg);
    border-color: var(--rpg-border);
    color: var(--rpg-text);
}

.rpg-panel[data-theme="sci-fi"] .rpg-inline-input:focus,
.rpg-panel[data-theme="sci-fi"] .rpg-quest-edit-form input:focus,
.rpg-panel[data-theme="sci-fi"] .rpg-quest-edit-form textarea:focus,
.rpg-panel[data-theme="fantasy"] .rpg-inline-input:focus,
.rpg-panel[data-theme="fantasy"] .rpg-quest-edit-form input:focus,
.rpg-panel[data-theme="fantasy"] .rpg-quest-edit-form textarea:focus,
.rpg-panel[data-theme="cyberpunk"] .rpg-inline-input:focus,
.rpg-panel[data-theme="cyberpunk"] .rpg-quest-edit-form input:focus,
.rpg-panel[data-theme="cyberpunk"] .rpg-quest-edit-form textarea:focus {
    border-color: var(--rpg-highlight);
}

/* ============================================
   RESPONSIVE DESIGN
   ============================================ */
@media (max-width: 768px) {
    .rpg-panel {
        width: 100%;
        max-width: 100%;
    }

    body:has(.rpg-panel) #sheld {
        margin-right: 0;
    }

    .rpg-user-portrait {
        width: 3.75rem;
        height: 3.75rem;
    }

    .rpg-stats-title {
        font-size: 1.5vw;
    }
}

/* ============================================
   ANIMATIONS
   ============================================ */
@keyframes fadeIn {
    from {
        opacity: 0;
        transform: translateY(0.625rem);
    }
    to {
        opacity: 1;
        transform: translateY(0);
    }
}

.rpg-section {
    animation: fadeIn 0.5s ease-out;
}

.rpg-stat-row {
    animation: fadeIn 0.3s ease-out;
    animation-fill-mode: both;
}

.rpg-stat-row:nth-child(1) { animation-delay: 0.1s; }
.rpg-stat-row:nth-child(2) { animation-delay: 0.15s; }
.rpg-stat-row:nth-child(3) { animation-delay: 0.2s; }
.rpg-stat-row:nth-child(4) { animation-delay: 0.25s; }
.rpg-stat-row:nth-child(5) { animation-delay: 0.3s; }

/* ============================================
   DICE ROLL MODAL - MOBILE FIRST
   ============================================ */

/* CSS Custom Properties for Responsive Scaling */
.rpg-dice-popup {
    /* Fluid spacing that scales with viewport */
    --modal-padding: clamp(0.5rem, 2vw, 0.75rem);
    --modal-gap: clamp(0.375rem, 1.5vw, 0.5rem);
    --modal-border-width: 2px;

    /* Fluid typography */
    --modal-font-base: clamp(0.8rem, 3vw, 0.9rem);
    --modal-font-small: clamp(0.7rem, 2.5vw, 0.8rem);
    --modal-font-large: clamp(1.25rem, 6vw, 1.75rem);
    --modal-font-huge: clamp(1.5rem, 8vw, 2.5rem);

    /* Touch-friendly sizing */
    --modal-button-height: 44px;
    --modal-input-height: 44px;

    /* Content constraints - MUCH more conservative */
    --modal-max-width: min(90vw, 360px);
    --modal-max-height: 70vh;
}

/* Modal Container - Hidden by default */
.rpg-dice-popup {
    position: fixed;
    inset: 0;
    z-index: 10000;
    display: none;
    align-items: center;
    justify-content: center;
    padding: 0.5rem;
}

/* Open state - managed by JavaScript classList */
.rpg-dice-popup.is-open {
    display: flex;
    animation: fadeIn 0.2s ease-out;
}

/* Closing state - allows exit animation */
.rpg-dice-popup.is-closing {
    display: flex;
    animation: fadeOut 0.2s ease-in;
}

/* Backdrop overlay - using ::before pseudo-element */
.rpg-dice-popup::before {
    content: '';
    position: absolute;
    inset: 0;
    background: rgba(0, 0, 0, 0.85);
    backdrop-filter: blur(5px);
    -webkit-backdrop-filter: blur(5px);
}

/* Modal Content Box */
.rpg-dice-popup-content {
    position: relative;
    width: 100%;
    max-width: var(--modal-max-width);
    height: auto;
    max-height: var(--modal-max-height);
    min-height: 0;
    background: rgba(30, 30, 30, 0.8);
    border: var(--modal-border-width) solid var(--rpg-border);
    border-radius: 0.5rem;
    box-shadow: 0 10px 40px rgba(0, 0, 0, 0.9);
    color: var(--rpg-text);
    display: flex;
    flex-direction: column;
    overflow: hidden;
    animation: slideInUp 0.3s cubic-bezier(0.16, 1, 0.3, 1);
    margin: auto 0;
}

/* Header */
.rpg-dice-popup-header {
    display: flex;
    justify-content: space-between;
    align-items: center;
    padding: var(--modal-padding);
    background: var(--rpg-accent);
    border-bottom: var(--modal-border-width) solid var(--rpg-border);
    flex-shrink: 0;
}

.rpg-dice-popup-header h3 {
    margin: 0;
    font-size: var(--modal-font-base);
    color: var(--rpg-highlight);
    display: flex;
    align-items: center;
    gap: var(--modal-gap);
}

/* Close button - touch-friendly */
#rpg-dice-popup-close {
    min-width: 44px;
    min-height: 44px;
    padding: 0.5rem;
    display: flex;
    align-items: center;
    justify-content: center;
}

/* Scrollable Body */
.rpg-dice-popup-body {
    padding: var(--modal-padding);
    overflow-y: auto;
    overflow-x: hidden;
    -webkit-overflow-scrolling: touch;
    flex: 1 1 auto;
    min-height: 0;
}

/* Input Container */
.rpg-dice-selector-container {
    padding: var(--modal-padding);
    background: rgba(0, 0, 0, 0.3);
    border-radius: 0.5rem;
    border: var(--modal-border-width) solid var(--rpg-border);
    margin-bottom: var(--modal-gap);
}

/* Input Grid - Stacked on mobile */
.rpg-dice-selector {
    display: grid;
    grid-template-columns: 1fr;
    gap: var(--modal-gap);
    margin-bottom: var(--modal-gap);
}

.rpg-dice-input-group {
    display: flex;
    flex-direction: column;
    gap: 0.25rem;
}

.rpg-dice-input-group label {
    font-size: var(--modal-font-small);
    font-weight: 600;
    color: var(--rpg-text);
}

.rpg-dice-input-group input,
.rpg-dice-input-group select {
    width: 100%;
    min-height: var(--modal-input-height);
    padding: 0.5rem;
    border: var(--modal-border-width) solid var(--rpg-border);
    border-radius: 0.375rem;
    background: var(--rpg-accent);
    color: var(--rpg-text);
    font-size: var(--modal-font-base);
    font-weight: 600;
    text-align: center;
    transition: all 0.2s ease;
}

.rpg-dice-input-group input:focus,
.rpg-dice-input-group select:focus {
    outline: none;
    border-color: var(--rpg-highlight);
    box-shadow: 0 0 0 3px rgba(var(--rpg-highlight-rgb, 255, 0, 100), 0.2);
    background: rgba(0, 0, 0, 0.5);
}

/* Roll Button - touch-friendly */
#rpg-dice-roll-btn {
    width: 100%;
    min-height: var(--modal-button-height);
    padding: 0.75rem 1rem;
    background: linear-gradient(135deg, var(--rpg-highlight), var(--rpg-accent));
    border: var(--modal-border-width) solid var(--rpg-highlight);
    border-radius: 0.5rem;
    color: var(--rpg-text);
    font-size: var(--modal-font-base);
    font-weight: 700;
    cursor: pointer;
    transition: all 0.2s ease;
    box-shadow: 0 4px 12px rgba(0, 0, 0, 0.4);
    display: flex;
    align-items: center;
    justify-content: center;
    gap: 0.5rem;
}

#rpg-dice-roll-btn:active {
    transform: scale(0.98);
    box-shadow: 0 2px 8px rgba(0, 0, 0, 0.4);
}

/* Animation Section */
.rpg-dice-animation {
    text-align: center;
    padding: var(--modal-padding);
}

.rpg-dice-rolling i {
    font-size: var(--modal-font-large);
    color: var(--rpg-highlight);
    animation: diceRoll 0.8s ease-in-out infinite;
}

.rpg-dice-rolling-text {
    margin-top: var(--modal-gap);
    font-size: var(--modal-font-base);
    font-weight: 600;
    color: var(--rpg-highlight);
    animation: pulseGlow 1s ease-in-out infinite;
}

/* Result Section */
.rpg-dice-result {
    display: flex;
    flex-direction: column;
    align-items: center;
    text-align: center;
    padding: var(--modal-padding);
    background: rgba(0, 0, 0, 0.3);
    border-radius: 0.5rem;
    border: var(--modal-border-width) solid var(--rpg-border);
}

.rpg-dice-result-label {
    font-size: var(--modal-font-small);
    color: var(--rpg-text);
    margin-bottom: 0.5rem;
    text-transform: uppercase;
    letter-spacing: 0.05em;
    opacity: 0.8;
}

.rpg-dice-result-value {
    font-size: var(--modal-font-huge);
    font-weight: 700;
    color: var(--rpg-highlight);
    text-shadow: 0 0 20px var(--rpg-highlight);
    line-height: 1;
}

.rpg-dice-result-value.is-animating {
    animation: resultPop 0.5s cubic-bezier(0.16, 1, 0.3, 1);
}

.rpg-dice-result-details {
    margin-top: var(--modal-gap);
    font-size: var(--modal-font-small);
    color: var(--rpg-text);
    opacity: 0.7;
}

/* Save Button */
.rpg-dice-save-btn {
    margin-top: var(--modal-gap);
    width: 100%;
    min-height: var(--modal-button-height);
    padding: 0.75rem 1rem;
    background: linear-gradient(135deg, #28a745, #20c997);
    border: var(--modal-border-width) solid #28a745;
    border-radius: 0.5rem;
    color: white;
    font-size: var(--modal-font-base);
    font-weight: 700;
    cursor: pointer;
    transition: all 0.2s ease;
    box-shadow: 0 4px 12px rgba(40, 167, 69, 0.4);
    display: flex;
    align-items: center;
    justify-content: center;
    gap: 0.5rem;
}

.rpg-dice-save-btn:active {
    transform: scale(0.98);
    box-shadow: 0 2px 8px rgba(40, 167, 69, 0.4);
}

/* Animations */
@keyframes fadeIn {
    from { opacity: 0; }
    to { opacity: 1; }
}

@keyframes fadeOut {
    from { opacity: 1; }
    to { opacity: 0; }
}

@keyframes slideInUp {
    from {
        opacity: 0;
        transform: translateY(20px) scale(0.95);
    }
    to {
        opacity: 1;
        transform: translateY(0) scale(1);
    }
}

@keyframes diceRoll {
    0%, 100% { transform: rotate(0deg); }
    25% { transform: rotate(90deg) scale(1.1); }
    50% { transform: rotate(180deg); }
    75% { transform: rotate(270deg) scale(1.1); }
}

@keyframes resultPop {
    0% { transform: scale(0); opacity: 0; }
    50% { transform: scale(1.1); }
    100% { transform: scale(1); opacity: 1; }
}

/* Theme Support - CSS Custom Properties */
.rpg-dice-popup[data-theme="sci-fi"] .rpg-dice-popup-content {
    --rpg-bg: #0a0e27;
    --rpg-accent: #1a1f3a;
    --rpg-text: #00fff9;
    --rpg-highlight: #ff006e;
    --rpg-border: #00fff9;
}

.rpg-dice-popup[data-theme="fantasy"] .rpg-dice-popup-content {
    --rpg-bg: #2c1810;
    --rpg-accent: #3d2817;
    --rpg-text: #f4e8d0;
    --rpg-highlight: #d4af37;
    --rpg-border: #8b7355;
}

.rpg-dice-popup[data-theme="cyberpunk"] .rpg-dice-popup-content {
    --rpg-bg: #0d0221;
    --rpg-accent: #1a0b2e;
    --rpg-text: #00ff9f;
    --rpg-highlight: #ff00ff;
    --rpg-border: #ff00ff;
}

/* Desktop Enhancement (1001px+) */
@media (min-width: 1001px) {
    .rpg-dice-popup {
        --modal-padding: 1.5rem;
        --modal-gap: 1rem;
        --modal-font-base: 1rem;
        --modal-font-small: 0.875rem;
        --modal-font-large: 3rem;
        --modal-font-huge: 3.75rem;
        --modal-max-width: 500px;
    }

    /* Side-by-side inputs on desktop */
    .rpg-dice-selector {
        grid-template-columns: 1fr 1fr;
    }

    /* Hover effects on desktop */
    #rpg-dice-roll-btn:hover,
    .rpg-dice-save-btn:hover {
        transform: translateY(-2px);
        box-shadow: 0 6px 20px currentColor;
    }

    .rpg-dice-save-btn {
        max-width: 200px;
        margin-left: auto;
        margin-right: auto;
    }
}

/* Mobile Enhancement (768px and below) */
@media (max-width: 768px) {
    /* Fix viewport height for mobile browsers with dynamic toolbars */
    .rpg-dice-popup {
        height: 100dvh; /* Dynamic viewport height accounts for mobile browser chrome */
        --modal-max-height: 70dvh; /* Use dynamic viewport height */
    }

    .rpg-dice-popup-content {
        max-height: var(--modal-max-height);
    }
}

/* ============================================
   HTML PROMPT TOGGLE
   ============================================ */
.rpg-toggle-container {
    padding: 0.5em;
    background: rgba(0, 0, 0, 0.2);
    border-radius: 0.312em;
    margin: 0;
}

.rpg-toggle-label {
    display: flex;
    align-items: center;
    cursor: pointer;
    user-select: none;
}

.rpg-toggle-label input[type="checkbox"] {
    margin: 0 0.5em 0 0;
    cursor: pointer;
}

.rpg-toggle-label i {
    margin-right: 0.375em;
}

/* ============================================
   MANUAL UPDATE BUTTON
   ============================================ */
.rpg-manual-update-btn {
    width: 100%;
    height: 2.5rem;
    margin: 0 !important;
    margin-top: 0 !important;
    margin-bottom: 0 !important;
    padding: 0;
    background: linear-gradient(135deg, var(--rpg-highlight), var(--rpg-accent));
    border: 2px solid var(--rpg-highlight);
    border-radius: 0.5em;
    color: var(--rpg-text);
    font-size: 1.1vw;
    font-weight: 600;
    cursor: pointer;
    transition: all 0.3s ease;
    display: flex;
    align-items: center;
    justify-content: center;
    gap: 0.375em;
    box-shadow: 0 4px 15px rgba(0, 0, 0, 0.3);
    flex-shrink: 0;
    box-sizing: border-box;
}

.rpg-manual-update-btn:hover {
    transform: translateY(-0.125rem);
    box-shadow: 0 6px 20px var(--rpg-highlight);
    background: var(--rpg-highlight);
}

.rpg-manual-update-btn:active {
    transform: translateY(0);
    box-shadow: 0 2px 10px rgba(0, 0, 0, 0.3);
}

/* ============================================
   SETTINGS BUTTON
   ============================================ */
.rpg-btn-settings {
    width: 100%;
    height: 2.5rem;
    margin: 0;
    padding: 0;
    background: var(--rpg-accent);
    border: 2px solid var(--rpg-border);
    border-radius: 0.5em;
    color: var(--rpg-text);
    font-size: 1.1vw;
    font-weight: 600;
    cursor: pointer;
    transition: all 0.3s ease;
    display: flex;
    align-items: center;
    justify-content: center;
    gap: 0.375em;
    flex-shrink: 0;
    box-shadow: 0 4px 15px rgba(0, 0, 0, 0.3);
    box-sizing: border-box;
}

.rpg-btn-settings:hover {
    background: var(--rpg-highlight);
    border-color: var(--rpg-highlight);
    transform: translateY(-0.125rem);
    box-shadow: 0 4px 12px rgba(0, 0, 0, 0.4);
}

.rpg-btn-settings:active {
    transform: translateY(0);
}

/* Settings buttons row (Edit Trackers + Settings side by side) */
.rpg-settings-buttons-row {
    display: flex;
    gap: 0.5em;
    width: 100%;
}

.rpg-btn-half {
    flex: 1;
    min-width: 0;
}

/* ============================================
   TRACKER EDITOR MODAL
   ============================================ */

/* Editor tabs */
.rpg-editor-tabs {
    display: flex;
    gap: 0;
    border-bottom: 2px solid var(--rpg-border);
    margin-bottom: 1em;
}

.rpg-editor-tab {
    flex: 1;
    padding: 0.75em 1em;
    background: var(--rpg-accent);
    border: none;
    border-bottom: 3px solid transparent;
    color: var(--rpg-text);
    font-size: 0.9em;
    font-weight: 600;
    cursor: pointer;
    transition: all 0.2s ease;
    display: flex;
    align-items: center;
    justify-content: center;
    gap: 0.5em;
}

.rpg-editor-tab:hover {
    background: var(--rpg-bg);
}

.rpg-editor-tab.active {
    background: var(--rpg-bg);
    border-bottom-color: var(--rpg-highlight);
}

.rpg-editor-tab-content {
    max-height: 60vh;
    overflow-y: auto;
}

.rpg-editor-section {
    padding: 1em 0;
}

.rpg-editor-section h4 {
    color: var(--rpg-highlight);
    margin: 1em 0 0.5em 0;
    display: flex;
    align-items: center;
    gap: 0.5em;
}

.rpg-editor-section h4:first-child {
    margin-top: 0;
}

.rpg-editor-hint {
    font-size: 0.9em;
    color: var(--rpg-text);
    opacity: 0.7;
    margin-bottom: 1em;
}

/* Stats list */
.rpg-editor-stats-list {
    display: flex;
    flex-direction: column;
    gap: 0.5em;
    margin-bottom: 1em;
}

.rpg-editor-stat-item {
    display: flex;
    align-items: center;
    gap: 0.5em;
    padding: 0.5em;
    background: var(--SmartThemeBlurTintColor);
    border: 2px solid var(--SmartThemeBorderColor);
    border-radius: 0.375em;
}

.rpg-stat-toggle,
.rpg-attr-toggle {
    flex-shrink: 0;
}

.rpg-stat-name,
.rpg-attr-name {
    flex: 1;
    padding: 0.375em 0.5em;
    background: var(--SmartThemeBlurTintColor);
    border: 2px solid var(--SmartThemeBorderColor);
    border-radius: 0.25em;
    color: var(--SmartThemeBodyColor);
    font-size: 0.95em;
}

<<<<<<< HEAD
.rpg-stat-name:focus,
.rpg-attr-name:focus {
    outline: none;
    border-color: var(--rpg-highlight);
}

.rpg-stat-remove,
.rpg-attr-remove {
=======
.rpg-stat-remove,
.rpg-attr-remove,
.rpg-remove-relationship {
>>>>>>> ad4b4fee
    flex-shrink: 0;
    padding: 0.375em 0.625em;
    background: var(--rpg-highlight);
    border: none;
    border-radius: 0.25em;
    color: white;
    cursor: pointer;
    transition: opacity 0.2s;
}

.rpg-stat-remove:hover,
.rpg-attr-remove:hover,
.rpg-remove-relationship:hover {
    opacity: 0.8;
}

/* Toggle rows */
.rpg-editor-toggle-row {
    display: flex;
    align-items: center;
    gap: 0.5em;
    margin: 0.75em 0;
}

.rpg-editor-toggle-row input[type="checkbox"] {
    flex-shrink: 0;
}

.rpg-editor-toggle-row label {
    flex: 1;
    color: var(--rpg-text);
}

/* Text inputs */
.rpg-text-input {
    width: 100%;
    padding: 0.5em;
    background: var(--rpg-bg);
    border: 1px solid var(--rpg-border);
    border-radius: 0.375em;
    color: var(--rpg-text);
    font-size: 0.95em;
    margin-top: 0.25em;
}

/* Widget rows */
.rpg-editor-widget-row {
    display: flex;
    align-items: center;
    gap: 0.75em;
    padding: 0.625em;
    background: var(--rpg-accent);
    border: 1px solid var(--rpg-border);
    border-radius: 0.375em;
    margin-bottom: 0.5em;
}

.rpg-editor-widget-row input[type="checkbox"] {
    flex-shrink: 0;
}

.rpg-editor-widget-row label {
    flex: 1;
    color: var(--rpg-text);
}

.rpg-select-mini {
    padding: 0.375em 0.5em;
    background: var(--rpg-bg);
    border: 1px solid var(--rpg-border);
    border-radius: 0.25em;
    color: var(--rpg-text);
    font-size: 0.9em;
}

.rpg-radio-group {
    display: flex;
    gap: 1em;
}

.rpg-radio-group label {
    display: flex;
    align-items: center;
    gap: 0.375em;
    color: var(--rpg-text);
}

/* Character fields list */
.rpg-editor-fields-list {
    display: flex;
    flex-direction: column;
    gap: 0.5em;
    margin-bottom: 1em;
}

/* Relationship Mapping Styles */
.rpg-relationship-mapping-list {
    display: flex;
    flex-direction: column;
    gap: 0.5em;
    margin-bottom: 1em;
}

.rpg-relationship-item {
    display: grid;
    grid-template-columns: 1fr auto 80px auto;
    align-items: center;
    gap: 0.75em;
    padding: 0.5em;
    background: var(--rpg-accent);
    border: 1px solid var(--rpg-border);
    border-radius: 0.375em;
}

.rpg-relationship-name,
.rpg-relationship-emoji {
    padding: 0.375em 0.5em;
    background: var(--rpg-bg);
    border: 1px solid var(--rpg-border);
    border-radius: 0.25em;
    color: var(--rpg-text);
    font-size: 0.95em;
}

.rpg-relationship-emoji {
    text-align: center;
    font-size: 1.2em;
}

.rpg-arrow {
    color: var(--rpg-highlight);
    font-weight: bold;
    font-size: 1.2em;
}

/* Thoughts Configuration Input Groups */
.rpg-thoughts-config {
    display: flex;
    flex-direction: column;
    gap: 1em;
    margin-top: 0.75em;
}

.rpg-editor-input-group {
    display: flex;
    flex-direction: column;
    gap: 0.375em;
}

.rpg-editor-input-group label {
    font-size: 0.9em;
    color: var(--rpg-text);
    opacity: 0.9;
}

.rpg-editor-input-group input[type="text"] {
    width: 100%;
    padding: 0.5em;
    background: var(--rpg-accent);
    border: 1px solid var(--rpg-border);
    border-radius: 0.25em;
    color: var(--rpg-text);
    font-size: 0.95em;
}

.rpg-editor-field-item {
    display: grid;
    grid-template-columns: auto auto 1fr 2fr auto;
    align-items: center;
    gap: 0.5em;
    padding: 0.5em;
    background: var(--rpg-accent);
    border: 1px solid var(--rpg-border);
    border-radius: 0.375em;
}

.rpg-field-controls {
    display: flex;
    flex-direction: column;
    gap: 0.25em;
}

.rpg-field-move-up,
.rpg-field-move-down {
    padding: 0.125em 0.375em;
    background: var(--rpg-bg);
    border: 1px solid var(--rpg-border);
    border-radius: 0.25em;
    color: var(--rpg-text);
    cursor: pointer;
    font-size: 0.75em;
}

.rpg-field-move-up:disabled,
.rpg-field-move-down:disabled {
    opacity: 0.3;
    cursor: not-allowed;
}

.rpg-field-toggle {
    flex-shrink: 0;
}

.rpg-field-label,
.rpg-char-stat-label,
.rpg-field-placeholder {
    padding: 0.375em 0.5em;
    background: var(--rpg-bg);
    border: 1px solid var(--rpg-border);
    border-radius: 0.25em;
    color: var(--rpg-text);
    font-size: 0.95em;
}

.rpg-field-remove {
    flex-shrink: 0;
    padding: 0.375em 0.625em;
    background: var(--rpg-highlight);
    border: none;
    border-radius: 0.25em;
    color: white;
    cursor: pointer;
    transition: opacity 0.2s;
}

.rpg-field-remove:hover {
    opacity: 0.8;
}

/* Character stats checkboxes */
.rpg-char-stats-checkboxes {
    display: flex;
    flex-wrap: wrap;
    gap: 1em;
    margin-top: 0.5em;
}

.rpg-char-stats-checkboxes label {
    display: flex;
    align-items: center;
    gap: 0.375em;
    color: var(--rpg-text);
}

/* Footer buttons */
.rpg-settings-popup-footer {
    display: flex;
    justify-content: space-between;
    align-items: center;
    padding: 1em;
    border-top: 2px solid var(--rpg-border);
    gap: 1em;
    background: var(--rpg-accent);
}

.rpg-footer-right {
    display: flex;
    gap: 0.5em;
}

/* Editor buttons */
.rpg-btn-primary,
.rpg-btn-secondary,
.rpg-btn-cancel,
.rpg-btn-reset {
    padding: 0.625em 1.25em;
    border: 1px solid var(--rpg-border);
    border-radius: 0.375em;
    cursor: pointer;
    font-size: 0.95em;
    font-weight: 600;
    transition: all 0.2s;
}

.rpg-btn-primary {
    background: var(--rpg-highlight);
    color: white;
    border-color: var(--rpg-highlight);
}

.rpg-btn-primary:hover {
    opacity: 0.9;
    transform: translateY(-1px);
}

.rpg-btn-secondary {
    background: var(--rpg-bg);
    color: var(--rpg-text);
    border-color: var(--rpg-border);
}

.rpg-btn-secondary:hover {
    background: var(--rpg-accent);
    transform: translateY(-1px);
}

.rpg-btn-cancel {
    background: var(--rpg-accent);
    color: var(--rpg-text);
    border-color: var(--rpg-border);
}

.rpg-btn-cancel:hover {
    background: var(--rpg-bg);
}

.rpg-btn-reset {
    background: transparent;
    color: var(--rpg-text);
    border-color: var(--rpg-border);
    opacity: 0.8;
}

.rpg-btn-reset:hover {
    opacity: 1;
    background: var(--rpg-accent);
}

/* ============================================
   SETTINGS MODAL - MOBILE FIRST
   ============================================ */

/* CSS Custom Properties for Responsive Scaling */
.rpg-settings-popup {
    /* Fluid spacing */
    --modal-padding: clamp(0.5rem, 2vw, 0.75rem);
    --modal-gap: clamp(0.375rem, 1.5vw, 0.5rem);
    --modal-border-width: 2px;

    /* Fluid typography */
    --modal-font-base: clamp(0.8rem, 3vw, 0.9rem);
    --modal-font-small: clamp(0.7rem, 2.5vw, 0.8rem);
    --modal-font-heading: clamp(0.9rem, 3.5vw, 1rem);

    /* Content constraints - more height than dice roller */
    --modal-max-width: min(90vw, 500px);
    --modal-max-height: 75vh;
}

/* Modal Container - Hidden by default */
.rpg-settings-popup {
    position: fixed;
    inset: 0;
    z-index: 10000;
    display: none;
    align-items: center;
    justify-content: center;
    padding: 0.5rem;
}

/* Open state */
.rpg-settings-popup.is-open {
    display: flex;
    animation: fadeIn 0.2s ease-out;
}

/* Closing state */
.rpg-settings-popup.is-closing {
    display: flex;
    animation: fadeOut 0.2s ease-in;
}

/* Backdrop overlay - using ::before pseudo-element */
.rpg-settings-popup::before {
    content: '';
    position: absolute;
    inset: 0;
    background: rgba(0, 0, 0, 0.85);
    backdrop-filter: blur(5px);
    -webkit-backdrop-filter: blur(5px);
}

/* Modal Content Box */
.rpg-settings-popup-content {
    position: relative;
    width: 100%;
    max-width: var(--modal-max-width);
    height: auto;
    max-height: var(--modal-max-height);
    min-height: 0;
    background: rgba(30, 30, 30, 0.8);
    border: var(--modal-border-width) solid var(--rpg-border);
    border-radius: 0.5rem;
    box-shadow: 0 10px 40px rgba(0, 0, 0, 0.9);
    color: var(--rpg-text);
    display: flex;
    flex-direction: column;
    overflow: hidden;
    animation: slideInUp 0.3s cubic-bezier(0.16, 1, 0.3, 1);
    margin: auto 0;
}

/* Header */
.rpg-settings-popup-header {
    display: flex;
    align-items: center;
    justify-content: space-between;
    padding: var(--modal-padding);
    background: var(--rpg-accent);
    border-bottom: var(--modal-border-width) solid var(--rpg-border);
    flex-shrink: 0;
}

.rpg-settings-popup-header h3 {
    margin: 0;
    font-size: var(--modal-font-heading);
    color: var(--rpg-highlight);
    display: flex;
    align-items: center;
    gap: var(--modal-gap);
}

/* Close button - touch-friendly */
.rpg-popup-close {
    background: transparent;
    border: none;
    color: var(--rpg-text);
    font-size: 2.2vw;
    cursor: pointer;
    padding: 0.5rem;
    min-width: 44px;
    min-height: 44px;
    display: flex;
    align-items: center;
    justify-content: center;
    border-radius: 0.25rem;
    transition: all 0.2s ease;
}

.rpg-popup-close:active {
    background: rgba(255, 255, 255, 0.1);
    color: var(--rpg-highlight);
}

/* Scrollable Body */
.rpg-settings-popup-body {
    padding: var(--modal-padding);
    overflow-y: auto;
    overflow-x: hidden;
    -webkit-overflow-scrolling: touch;
    flex: 1 1 auto;
    min-height: 0;
    background: transparent;
    color: inherit;
}

/* Settings Groups */
.rpg-settings-group {
    margin-bottom: var(--modal-padding);
    padding-bottom: var(--modal-padding);
    border-bottom: 1px solid var(--rpg-border);
}

.rpg-settings-group:last-child {
    border-bottom: none;
}

.rpg-settings-group h4 {
    margin: 0 0 var(--modal-gap) 0;
    font-size: var(--modal-font-base);
    color: var(--rpg-highlight);
    display: flex;
    align-items: center;
    gap: var(--modal-gap);
    font-weight: 600;
}

/* Theme Support - Default Theme (no data-theme attribute) */
.rpg-settings-popup-content {
    --rpg-bg: var(--SmartThemeBlurTintColor, rgba(26, 26, 46, 0.9));
    --rpg-accent: var(--black30a, rgba(22, 33, 62, 0.9));
    --rpg-text: var(--SmartThemeBodyColor, #eaeaea);
    --rpg-highlight: var(--SmartThemeQuoteColor, #e94560);
    --rpg-border: #6b9fd4;
}

/* Theme Support - Settings Modal */
#rpg-settings-popup[data-theme="sci-fi"] .rpg-settings-popup-content {
    --rpg-bg: #0a0e27;
    --rpg-accent: #1a1f3a;
    --rpg-text: #00ffff;
    --rpg-highlight: #ff00ff;
    --rpg-border: #00ffff;
    background: rgba(10, 14, 39, 0.95);
    color: #00ffff;
}

#rpg-settings-popup[data-theme="fantasy"] .rpg-settings-popup-content {
    --rpg-bg: #2b1810;
    --rpg-accent: #3d2516;
    --rpg-text: #f4e4c1;
    --rpg-highlight: #d4af37;
    --rpg-border: #8b6914;
    background: rgba(43, 24, 16, 0.95);
    color: #f4e4c1;
}

#rpg-settings-popup[data-theme="cyberpunk"] .rpg-settings-popup-content {
    --rpg-bg: #0d0221;
    --rpg-accent: #1a0b2e;
    --rpg-text: #00ff9f;
    --rpg-highlight: #ff00ff;
    --rpg-border: #ff00ff;
    background: rgba(13, 2, 33, 0.95);
    color: #00ff9f;
}

/* Theme Support - Tracker Editor Modal */
#rpg-tracker-editor-popup[data-theme="sci-fi"] .rpg-settings-popup-content {
    --rpg-bg: #0a0e27;
    --rpg-accent: #1a1f3a;
    --rpg-text: #00ffff;
    --rpg-highlight: #ff00ff;
    --rpg-border: #00ffff;
    background: rgba(10, 14, 39, 0.95);
    color: #00ffff;
}

#rpg-tracker-editor-popup[data-theme="fantasy"] .rpg-settings-popup-content {
    --rpg-bg: #2b1810;
    --rpg-accent: #3d2516;
    --rpg-text: #f4e4c1;
    --rpg-highlight: #d4af37;
    --rpg-border: #8b6914;
    background: rgba(43, 24, 16, 0.95);
    color: #f4e4c1;
}

#rpg-tracker-editor-popup[data-theme="cyberpunk"] .rpg-settings-popup-content {
    --rpg-bg: #0d0221;
    --rpg-accent: #1a0b2e;
    --rpg-text: #00ff9f;
    --rpg-highlight: #ff00ff;
    --rpg-border: #ff00ff;
    background: rgba(13, 2, 33, 0.95);
    color: #00ff9f;
}

/* Desktop Enhancement (1001px+) */
@media (min-width: 1001px) {
    .rpg-settings-popup {
        --modal-padding: 1rem;
        --modal-gap: 0.75rem;
        --modal-font-base: 0.9rem;
        --modal-font-small: 0.8rem;
        --modal-font-heading: 1.125rem;
        --modal-max-width: 600px;
    }

    /* Hover effects on desktop */
    .rpg-popup-close:hover {
        background: rgba(255, 255, 255, 0.1);
        color: var(--rpg-highlight);
    }
}

/* ============================================
   CHAT THOUGHT OVERLAYS
   ============================================ */

/* Container for thought overlay on chat messages */
/* Floating thought panel - positioned next to character avatar */
#rpg-thought-panel {
    position: fixed;
    z-index: 1000; /* Lower z-index to stay below dropdown menus */
    pointer-events: auto;
    max-width: 15.3rem; /* 30% smaller than 21.875rem (350px → 245px) */
    transform: translateY(-50%);
    animation: thoughtPanelFadeIn 0.4s ease-out;
}

/* Close button */
.rpg-thought-close {
    position: absolute;
    top: -0.5rem;
    right: -0.5rem;
    width: 1.5rem;
    height: 1.5rem;
    border-radius: 50%;
    background: var(--rpg-highlight, #e94560);
    color: white;
    border: 2px solid var(--rpg-bg, rgba(30, 30, 50, 0.95));
    font-size: clamp(0.9rem, 1rem, 1.1rem);
    line-height: 1;
    cursor: pointer;
    display: flex;
    align-items: center;
    justify-content: center;
    z-index: 10001;
    transition: all 0.2s ease;
}

.rpg-thought-close:hover {
    transform: scale(1.1);
    background: var(--rpg-text, #eaeaea);
    color: var(--rpg-highlight, #e94560);
}

/* Collapsed thought icon */
#rpg-thought-icon {
    position: fixed;
    z-index: 1000; /* Lower z-index to stay below dropdown menus */
    width: 2.25rem;
    height: 2.25rem;
    border-radius: 50%;
    background: var(--rpg-bg, rgba(30, 30, 50, 0.95));
    border: 2px solid var(--rpg-highlight, #e94560);
    display: flex;
    align-items: center;
    justify-content: center;
    font-size: clamp(1.3rem, 1.4rem, 1.5rem);
    cursor: pointer;
    animation: thoughtIconPulse 2s ease-in-out infinite;
    box-shadow: 0 4px 16px rgba(0, 0, 0, 0.5);
    backdrop-filter: blur(10px);
}

#rpg-thought-icon:hover {
    transform: scale(1.1);
    animation: none;
}

@keyframes thoughtIconPulse {
    0%, 100% {
        transform: scale(1);
        box-shadow: 0 4px 16px rgba(0, 0, 0, 0.5);
    }
    50% {
        transform: scale(1.05);
        box-shadow: 0 6px 20px rgba(233, 69, 96, 0.3);
    }
}

/* Thought circles floating from avatar */
.rpg-thought-circles {
    position: absolute;
    display: flex;
    flex-direction: column-reverse; /* Reverse so circles go upward */
    align-items: flex-end; /* Align to the right side */
    gap: 0.75em;
    z-index: 1;
}

.rpg-thought-circle {
    background: var(--rpg-bg, rgba(30, 30, 50, 0.8));
    border: 2px solid var(--rpg-highlight, #e94560);
    border-radius: 50%;
    animation: thoughtCirclePulse 1.5s ease-in-out infinite;
}

.rpg-circle-1 {
    width: 0.5rem;
    height: 0.5rem;
    animation-delay: 0s;
    align-self: flex-end; /* Circle 1 on the far right (at avatar) */
}

.rpg-circle-2 {
    width: 0.75rem;
    height: 0.75rem;
    animation-delay: 0.2s;
    align-self: flex-end;
    margin-right: 4px; /* Move slightly left from circle 1 */
}

.rpg-circle-3 {
    width: 1rem;
    height: 1rem;
    animation-delay: 0.4s;
    align-self: flex-end;
    margin-right: 8px; /* Move more left from circle 1 */
}

/* Thought bubble main container */
.rpg-thought-bubble {
    background: var(--rpg-bg, rgba(30, 30, 50, 0.95));
    border: 2px solid var(--rpg-highlight, #e94560);
    border-radius: clamp(10px, 1.5vh, 14px);
    padding: clamp(10px, 1.5vh, 14px);
    box-shadow: 0 8px 32px rgba(0, 0, 0, 0.5);
    position: relative;
    backdrop-filter: blur(15px);
    max-height: 30vh;
    overflow-y: auto;
    overflow-x: hidden;
}

/* Custom scrollbar for thought bubble */
.rpg-thought-bubble::-webkit-scrollbar {
    width: 0.375rem;
}

.rpg-thought-bubble::-webkit-scrollbar-track {
    background: rgba(0, 0, 0, 0.2);
    border-radius: 3px;
}

.rpg-thought-bubble::-webkit-scrollbar-thumb {
    background: var(--rpg-highlight, #e94560);
    border-radius: 3px;
    opacity: 0.5;
}

.rpg-thought-bubble::-webkit-scrollbar-thumb:hover {
    background: var(--rpg-highlight, #e94560);
    opacity: 0.8;
}

/* Individual thought item (for multiple characters) */
.rpg-thought-item {
    display: flex;
    gap: clamp(10px, 1.5vh, 12px);
    align-items: flex-start;
}

/* Emoji box on the left */
.rpg-thought-emoji-box {
    flex-shrink: 0;
    width: clamp(32px, 4vh, 40px);
    height: clamp(32px, 4vh, 40px);
    display: flex;
    align-items: center;
    justify-content: center;
    background: var(--rpg-accent, rgba(50, 50, 70, 0.8));
    border: 1px solid var(--rpg-highlight, #e94560);
    border-radius: clamp(6px, 1vh, 8px);
    font-size: clamp(16px, 2vw, 20px);
}

/* Thought content on the right */
.rpg-thought-content {
    flex: 1;
    font-size: clamp(0.85rem, 0.9rem, 0.95rem);
    line-height: 1.5;
    color: var(--rpg-text, #eaeaea);
    font-style: italic;
    opacity: 0.95;
    word-wrap: break-word;
    overflow-wrap: break-word;
    hyphens: auto;
}

/* Divider between multiple thoughts */
.rpg-thought-divider {
    height: 0.062rem;
    background: linear-gradient(to right, transparent, var(--rpg-highlight, #e94560), transparent);
    margin: clamp(8px, 1vh, 10px) 0;
    opacity: 0.5;
}

/* Arrow pointing right (when panel is on left) */
#rpg-thought-panel.rpg-thought-panel-left .rpg-thought-bubble::after {
    content: '';
    position: absolute;
    top: 50%;
    right: -0.75rem;
    transform: translateY(-50%);
    width: 0;
    height: 0;
    border-style: solid;
    border-width: 10px 0 10px 12px;
    border-color: transparent transparent transparent var(--rpg-highlight, #e94560);
}

#rpg-thought-panel.rpg-thought-panel-left .rpg-thought-bubble::before {
    content: '';
    position: absolute;
    top: 50%;
    right: -0.562rem;
    transform: translateY(-50%);
    width: 0;
    height: 0;
    border-style: solid;
    border-width: 0.5rem 0 0.5rem 0.625rem;
    border-color: transparent transparent transparent var(--rpg-bg, rgba(30, 30, 50, 0.95));
    z-index: 1;
}

/* Arrow pointing left (when panel is on right) */
#rpg-thought-panel.rpg-thought-panel-right .rpg-thought-bubble::after {
    content: '';
    position: absolute;
    top: 50%;
    left: -0.75rem;
    transform: translateY(-50%);
    width: 0;
    height: 0;
    border-style: solid;
    border-width: 10px 12px 10px 0;
    border-color: transparent var(--rpg-highlight, #e94560) transparent transparent;
}

#rpg-thought-panel.rpg-thought-panel-right .rpg-thought-bubble::before {
    content: '';
    position: absolute;
    top: 50%;
    left: -0.562rem;
    transform: translateY(-50%);
    width: 0;
    height: 0;
    border-style: solid;
    border-width: 0.5rem 0.625rem 0.5rem 0;
    border-color: transparent var(--rpg-bg, rgba(30, 30, 50, 0.95)) transparent transparent;
    z-index: 1;
}

/* Animations */
@keyframes thoughtPanelFadeIn {
    from {
        opacity: 0;
        transform: translateY(-50%) scale(0.9);
    }
    to {
        opacity: 1;
        transform: translateY(-50%) scale(1);
    }
}

@keyframes thoughtCirclePulse {
    0%, 100% {
        opacity: 0.3;
        transform: scale(0.8);
    }
    50% {
        opacity: 0.8;
        transform: scale(1.1);
    }
}

/* Responsive positioning for mobile/narrow screens */
@media (max-width: 768px) {
    #rpg-thought-panel {
        position: fixed !important;
        max-width: 90vw !important;
        left: 50% !important;
        transform: translateX(-50%) translateY(-50%) !important;
    }

    .rpg-thought-circles {
        display: none !important;
    }

    #rpg-thought-panel .rpg-thought-bubble::after,
    #rpg-thought-panel .rpg-thought-bubble::before {
        display: none !important;
    }

    .rpg-thought-content {
        font-size: clamp(12px, 3.5vw, 16px);
    }
}


/* ============================================
   MOBILE TOGGLE BUTTON (FAB)
   ============================================ */

/* Hide mobile toggle on desktop, show on mobile */
.rpg-mobile-toggle {
    display: none;
    align-items: center;
    justify-content: center;
    position: fixed;
    /* Position set by JavaScript based on saved settings */
    width: 44px;
    height: 44px;
    border-radius: 50%;
    background: var(--SmartThemeBlurTintColor);
    border: 2px solid var(--SmartThemeBorderColor);
    color: var(--rpg-text, #ecf0f1);
    font-size: 1.85vw;
    cursor: grab;
    z-index: 10002;
    box-shadow: 0 4px 12px rgba(0, 0, 0, 0.3);
    transition: opacity 0.3s ease, transform 0.2s ease, top 0.3s ease, left 0.3s ease, right 0.3s ease, bottom 0.3s ease;
    user-select: none; /* Prevent text selection while dragging */
    -webkit-user-select: none;
    will-change: top, left; /* Optimize for position changes */
}

/* Disable transitions while actively dragging */
.rpg-mobile-toggle.dragging {
    transition: none;
    cursor: grabbing;
}

.rpg-mobile-toggle:hover {
    transform: scale(1.1);
    box-shadow: 0 6px 16px rgba(0, 0, 0, 0.4);
}

.rpg-mobile-toggle:active {
    transform: scale(0.95);
}

.rpg-mobile-toggle.active {
    background: var(--rpg-highlight, #e74c3c);
    transform: rotate(180deg);
}

/* Mobile overlay backdrop */
.rpg-mobile-overlay {
    display: none;
    position: fixed;
    top: 0;
    left: 0;
    width: 100%;
    height: 100%;
    background: rgba(0, 0, 0, 0.5);
    z-index: 998;
    backdrop-filter: blur(2px);
}

/* Mobile-specific panel behavior - matches SillyTavern's 1000px breakpoint */
/* CACHE BUST v2025-01-16 */
@media (max-width: 1000px) {
    /* ========================================
       MOBILE PANEL FOUNDATION
       ======================================== */

    /* Show the mobile FAB toggle button */
    .rpg-mobile-toggle {
        display: flex;
    }

    /* Show the mobile FAB refresh button (but hidden by opacity) */
    .rpg-mobile-refresh {
        display: flex;
    }

    /* Show refresh button when panel is open OR Dashboard v2 is visible, AND not hidden by generation mode */
    body:has(.rpg-panel.rpg-mobile-open, #rpg-dashboard-container) .rpg-mobile-refresh:not(.rpg-hidden-mode) {
        opacity: 1;
        pointer-events: auto;
    }

    /* Hide desktop refresh button on mobile */
    #rpg-manual-update {
        display: none !important;
    }

    /* Hide toggle FAB when panel is open */
    body:has(.rpg-panel.rpg-mobile-open) .rpg-mobile-toggle {
        opacity: 0;
        pointer-events: none;
    }

    /* Hide internal collapse toggle when panel is closed on mobile */
    .rpg-collapse-toggle {
        display: none !important;
    }

    /* Show internal collapse toggle when panel is open on mobile */
    .rpg-panel.rpg-mobile-open .rpg-collapse-toggle {
        display: flex !important;
    }

    /* Show overlay when needed */
    body:has(.rpg-panel.rpg-mobile-open) .rpg-mobile-overlay {
        display: block;
    }

    /* Remove margin adjustments on mobile - content takes full width */
    body:has(.rpg-panel) #sheld {
        margin-right: 0 !important;
        margin-left: 0 !important;
    }

    /* Mobile panel - slide from right like desktop */
    .rpg-panel {
        position: fixed !important;
        top: var(--topBarBlockSize) !important;
        right: 0 !important;
        bottom: 0 !important;
        left: auto !important;

        /* Mobile panel sizing */
        width: 85dvw !important;
        max-width: 400px !important;
        height: calc(100dvh - var(--topBarBlockSize)) !important;

        /* Hidden by default - completely removed from layout */
        display: none !important;

        overflow-y: auto !important;
        -webkit-overflow-scrolling: touch;

        /* Styling */
        border-radius: 20px 0 0 0;
        border-left: 1px solid var(--SmartThemeBorderColor);
        border-top: 1px solid var(--SmartThemeBorderColor);
        backdrop-filter: blur(calc(var(--SmartThemeBlurStrength) * 2));
        box-shadow: -5px 0 20px var(--rpg-shadow);
    }

    /* Show panel when opened with slide-in animation */
    .rpg-panel.rpg-mobile-open {
        display: block !important;
        z-index: 50;
        animation: rpgSlideInFromRight 0.3s ease-in-out;
    }

    /* Closing animation - slide out to right */
    .rpg-panel.rpg-mobile-closing {
        display: block !important;
        z-index: 50;
        animation: rpgSlideOutToRight 0.3s ease-in-out;
    }

    /* Slide-in animation from right */
    @keyframes rpgSlideInFromRight {
        from {
            transform: translateX(100%);
        }
        to {
            transform: translateX(0);
        }
    }

    /* Slide-out animation to right */
    @keyframes rpgSlideOutToRight {
        from {
            transform: translateX(0);
        }
        to {
            transform: translateX(100%);
        }
    }

    /* ========================================
       MOBILE KEYBOARD HANDLING
       ======================================== */

    /* When mobile keyboard is visible, adjust panel layout to prevent squashing */
    .rpg-panel.rpg-keyboard-visible {
        /* Prevent content from being pushed too far up */
        padding-bottom: 20px;
    }

    /* Make sections more compact when keyboard visible */
    .rpg-panel.rpg-keyboard-visible .rpg-stats-section,
    .rpg-panel.rpg-keyboard-visible .rpg-info-section,
    .rpg-panel.rpg-keyboard-visible .rpg-thoughts-section {
        padding: 8px 12px;
    }

    /* Reduce spacing in stat bars when keyboard visible */
    .rpg-panel.rpg-keyboard-visible .rpg-stats-grid {
        gap: 4px;
    }

    /* Disable collapsed state on mobile */
    .rpg-panel.rpg-collapsed {
        max-width: 100dvw !important;
        min-width: unset !important;
        width: 100dvw !important;
    }

    .rpg-panel.rpg-collapsed .rpg-game-container {
        opacity: 1 !important;
        pointer-events: auto !important;
    }

    /* Collapse toggle on mobile - right side, always visible */
    .rpg-collapse-toggle {
        display: flex !important;
        align-items: center;
        justify-content: center;
        position: fixed !important;
        top: calc(var(--topBarBlockSize) + 120px) !important;
        left: 12px !important;
        right: auto !important;
        width: 44px;
        height: 44px;
        min-width: 44px;
        min-height: 44px;
        border-radius: 50%;
        background: var(--SmartThemeBlurTintColor);
        border: 2px solid var(--SmartThemeBorderColor);
        z-index: 9999 !important;
        transition: all 0.2s ease;
        transform: none !important;
        pointer-events: auto !important;
        cursor: pointer !important;
    }

    .rpg-collapse-toggle:hover {
        background: rgba(255, 255, 255, 0.1);
        transform: scale(1.05) !important;
    }

    .rpg-collapse-toggle:active {
        transform: scale(0.95) !important;
    }

    /* Mobile icon styling - use chevrons for drawer UX */
    .rpg-collapse-toggle i {
        transform: none !important;
        font-size: clamp(20px, 5.1vw, 24px);
    }

    /* ========================================
       MOBILE TAB NAVIGATION
       ======================================== */

    /* Mobile tab container wrapper */
    .rpg-mobile-container {
        display: flex;
        flex-direction: column;
        height: 100%;
        min-height: 0;
        margin: -12px -12px 16px -12px;
        overflow-x: auto;
        overflow-y: hidden;
    }

    /* Tab container at top of panel */
    .rpg-mobile-tabs {
        display: flex;
        position: sticky;
        top: 0;
        z-index: 10;
        background: var(--SmartThemeBlurTintColor);
        backdrop-filter: blur(calc(var(--SmartThemeBlurStrength) * 1.5));
        border-bottom: 2px solid var(--SmartThemeBorderColor);
        margin: 0;
        padding: 0;
    }

    .rpg-mobile-tab {
        flex: 1;
        height: 44px;
        min-height: 44px;
        display: flex;
        align-items: center;
        justify-content: center;
        gap: 6px;
        font-size: clamp(14px, 3.6vw, 18px);
        font-weight: 500;
        color: var(--SmartThemeBodyColor);
        background: transparent;
        border: none;
        border-bottom: 3px solid transparent;
        cursor: pointer;
        transition: all 0.2s ease;
        padding: 0 8px;
        text-transform: uppercase;
        letter-spacing: 0.5px;
    }

    .rpg-mobile-tab:active {
        transform: scale(0.97);
    }

    .rpg-mobile-tab.active {
        color: var(--rpg-highlight);
        border-bottom-color: var(--rpg-highlight);
        background: rgba(var(--rpg-highlight-rgb, 233, 69, 96), 0.1);
    }

    .rpg-mobile-tab i {
        font-size: clamp(16px, 4.1vw, 20px);
    }

    /* Tab content sections */
    .rpg-mobile-tab-content {
        display: none;
        animation: fadeIn 0.2s ease;
    }

    .rpg-mobile-tab-content.active {
        display: flex;
        flex-direction: column;
        flex: 1;
        min-height: 0;
        padding: 12px;
    }

    @keyframes fadeIn {
        from { opacity: 0; transform: translateY(10px); }
        to { opacity: 1; transform: translateY(0); }
    }

    /* Info tab contains Info Box and Characters with 50/50 split */
    .rpg-mobile-tab-content[data-tab-content="info"].active {
        flex-direction: column;
        gap: 0;
        height: 100%;
        min-height: 0;
    }

    /* Info Box takes 50% of vertical space */
    .rpg-mobile-tab-content[data-tab-content="info"] > #rpg-info-box,
    .rpg-mobile-tab-content[data-tab-content="info"] > .rpg-info-section {
        flex: 1 1 50% !important;
        min-height: 0;
        overflow-y: auto;
        padding-bottom: 16px;
        display: flex;
        flex-direction: column;
        gap: 0.5em;
    }

    /* Characters section takes 50% of vertical space */
    .rpg-mobile-tab-content[data-tab-content="info"] > #rpg-thoughts,
    .rpg-mobile-tab-content[data-tab-content="info"] > .rpg-thoughts-section {
        flex: 1 1 50% !important;
        min-height: 0;
        overflow-y: auto;
        padding-bottom: 16px;
    }

    /* Add divider between Info and Characters */
    .rpg-mobile-tab-content[data-tab-content="info"] > .rpg-section:not(:last-child) {
        border-bottom: 1px solid var(--SmartThemeBorderColor);
        margin-bottom: 16px;
    }

    /* Hide dividers on mobile (tabs handle separation) */
    .rpg-divider {
        display: none;
    }

    /* ========================================
       MOBILE INFO BOX IMPROVEMENTS
       ======================================== */

    /* Rows scale proportionally to fill Info Box */
    .rpg-dashboard-row-1 {
        flex: 1.2 !important;  /* Slightly more space for 4 widgets */
        height: auto !important;  /* Remove desktop height constraint */
        display: flex !important;
        gap: 0.25em;
    }

    .rpg-dashboard-row-2 {
        flex: 0.8 !important;  /* Less space for 1 widget */
        display: flex !important;
    }

    /* Widgets fill their row height */
    .rpg-dashboard-row-1 .rpg-dashboard-widget,
    .rpg-dashboard-row-2 .rpg-dashboard-widget {
        height: 100% !important;
        flex: 1 !important;
        display: flex !important;
        flex-direction: column !important;
        justify-content: center;
    }

    /* Info screen text readability - convert vw to readable pixel sizes */
    .rpg-calendar-top {
        font-size: clamp(8px, 2.1vw, 10px) !important;
    }

    .rpg-calendar-day {
        font-size: clamp(10px, 2.9vw, 14px) !important;
    }

    .rpg-calendar-year {
        font-size: clamp(7px, 1.8vw, 10px) !important;
    }

    .rpg-weather-forecast {
        font-size: clamp(9px, 2.2vw, 11px) !important;
    }

    .rpg-temp-value {
        font-size: clamp(10px, 2.5vw, 13px) !important;
    }

    .rpg-time-value {
        font-size: clamp(10px, 2.5vw, 13px) !important;
    }

    .rpg-location-text {
        font-size: clamp(11px, 2.8vw, 14px) !important;
    }

    .rpg-map-marker {
        font-size: clamp(16px, 4.1vw, 20px) !important;
    }

    /* ========================================
       MOBILE DASHBOARD V2 LAYOUT
       ======================================== */

    /* Dashboard container - ensure it fills mobile panel properly */
    #rpg-dashboard-container {
        height: 100%;
        display: flex;
        flex-direction: column;
    }

    /* Dashboard header - compact on mobile */
    .rpg-dashboard-header {
        flex-shrink: 0;
        padding: 0.5rem;
        gap: 0.5rem;
    }

    /* Dashboard tabs - scrollable on mobile */
    #rpg-dashboard-tabs {
        overflow-x: auto;
        overflow-y: hidden;
        -webkit-overflow-scrolling: touch;
    }

    /* Dashboard buttons - smaller on mobile */
    .rpg-dashboard-btn {
        min-width: 2rem;
        height: 2rem;
        padding: 0.25rem;
    }

    .rpg-dashboard-btn i {
        font-size: 0.8rem;
    }

    /* Dashboard grid - scrollable with proper height */
    .rpg-dashboard-grid {
        flex: 1;
        overflow-y: auto;
        overflow-x: hidden;
        -webkit-overflow-scrolling: touch;
        padding: 0.5rem;
    }

    /* Widgets - reduce padding for mobile */
    .rpg-widget {
        padding: 0.25rem !important;
    }

    /* Remove contenteditable padding and control text display */
    .rpg-editable {
        padding: 0 !important;
        margin: 0 !important;
        overflow: hidden !important;
        display: -webkit-box !important;
        -webkit-line-clamp: 2 !important;
        -webkit-box-orient: vertical !important;
        word-break: break-word !important;
        max-width: 100% !important;
        line-height: 1.2 !important;
        min-height: 0 !important;
        height: auto !important;
    }

    /* Short single-value fields should stay on one line */
    .rpg-temp-value.rpg-editable,
    .rpg-time-value.rpg-editable,
    .rpg-calendar-top.rpg-editable,
    .rpg-calendar-day.rpg-editable,
    .rpg-calendar-year.rpg-editable {
        display: block !important;
        white-space: nowrap !important;
        text-overflow: ellipsis !important;
        line-height: 1 !important;
    }

    /* ========================================
       MOBILE 1x1 WIDGET FIXES (AGGRESSIVE)
       ======================================== */

    /* Calendar Widget - fit all 3 elements in 3.5rem height */
    .rpg-widget .rpg-calendar-widget {
        padding: 0.1rem !important;
        gap: 0.05rem !important;
        justify-content: space-between !important;
    }

    .rpg-widget .rpg-calendar-top {
        font-size: 0.55rem !important;
        padding: 0.1rem !important;
        line-height: 1.1 !important;
    }

    .rpg-widget .rpg-calendar-day {
        font-size: 1.5rem !important;
        padding: 0.1rem !important;
        line-height: 1 !important;
        flex: 1 !important;
        display: flex !important;
        align-items: center !important;
        justify-content: center !important;
    }

    .rpg-widget .rpg-calendar-year {
        font-size: 0.5rem !important;
        padding: 0.1rem !important;
        line-height: 1.1 !important;
    }

    /* Weather Widget - hide forecast field, show only icon (which contains full text) */
    .rpg-widget .rpg-weather-widget {
        padding: 0.3rem !important;
        gap: 0 !important;
        justify-content: center !important;
    }

    .rpg-widget .rpg-weather-icon {
        font-size: 0.7rem !important;
        line-height: 1.3 !important;
        text-align: center !important;
    }

    .rpg-widget .rpg-weather-forecast {
        display: none !important;
    }

    /* Temperature Widget - scale thermometer */
    .rpg-widget .rpg-temp-widget {
        padding: 0.3rem !important;
        gap: 0.2rem !important;
        justify-content: center !important;
        align-items: center !important;
    }

    .rpg-widget .rpg-thermometer {
        width: 1rem !important;
        height: 2.2rem !important;
        flex-shrink: 0 !important;
    }

    .rpg-widget .rpg-thermometer-bulb {
        width: 1.2rem !important;
        height: 1.2rem !important;
        margin-left: -0.1rem !important;
    }

    .rpg-widget .rpg-thermometer-tube {
        width: 1rem !important;
        height: 1.6rem !important;
    }

    .rpg-widget .rpg-temp-value {
        font-size: 0.65rem !important;
    }

    /* Clock Widget - scale clock face */
    .rpg-widget .rpg-clock-widget {
        padding: 0.3rem !important;
        gap: 0.15rem !important;
        justify-content: center !important;
        align-items: center !important;
    }

    .rpg-widget .rpg-clock {
        width: 2.2rem !important;
        height: 2.2rem !important;
        flex-shrink: 0 !important;
    }

    .rpg-widget .rpg-clock-face {
        width: 100% !important;
        height: 100% !important;
    }

    .rpg-widget .rpg-time-value {
        font-size: 0.65rem !important;
        line-height: 1.1 !important;
    }

    /* User Stats Widget - add bottom padding to prevent last bar (Arousal) from being clipped */
    .rpg-widget .rpg-stats-grid {
        padding-bottom: 0.5rem !important;
    }

    /* Mood Widget - increase conditions text size for mobile readability */
    .rpg-widget .rpg-mood-conditions {
        font-size: 0.7rem !important;
        line-height: 1.3 !important;
    }

    /* Recent Events Widget - optimize notebook for mobile */
    .rpg-widget .rpg-events-widget {
        padding: 0.2rem !important;
        gap: 0.1rem !important;
    }

    .rpg-widget .rpg-notebook-header {
        padding: 0.2rem !important;
        gap: 0.15rem !important;
    }

    .rpg-widget .rpg-notebook-ring {
        width: 0.15rem !important;
        height: 0.35rem !important;
    }

    .rpg-widget .rpg-notebook-title {
        font-size: 0.6rem !important;
        padding: 0.15rem 0.3rem !important;
        letter-spacing: 0.02em !important;
    }

    .rpg-widget .rpg-notebook-lines {
        padding: 0.2rem 0.4rem 0.3rem 0.4rem !important;
        gap: 0.1rem !important;
    }

    .rpg-widget .rpg-notebook-line {
        gap: 0.25rem !important;
    }

    .rpg-widget .rpg-bullet {
        font-size: 0.6rem !important;
    }

    .rpg-widget .rpg-event-text {
        font-size: 0.55rem !important;
        line-height: 1.3 !important;
        padding: 0.1rem 0.2rem !important;
    }

    /* ========================================
       MOBILE STATS TAB LAYOUT IMPROVEMENTS
       ======================================== */

    /* Make the entire stats section a grid */
    .rpg-stats-section {
        display: grid !important;
        grid-template-columns: 40% 60%; /* Left for inventory/mood, right for attributes */
        grid-template-rows: auto auto auto auto auto; /* Portrait, bars, inventory, mood, attributes */
        gap: 12px;
        padding: 16px 12px;
    }

    /* Use display: contents so children participate in grid */
    .rpg-stats-header,
    .rpg-stats-content {
        display: contents !important;
    }

    /* Portrait row - centered at top, full width */
    .rpg-stats-header-left {
        grid-column: 1 / 3;
        grid-row: 1;
        display: flex !important;
        justify-content: center;
        align-items: center;
        gap: 4px;
    }

    .rpg-user-portrait {
        width: 64px;
        height: 64px;
    }

    /* Hide stats title on mobile */
    .rpg-stats-title {
        display: none;
    }

    /* Stat bars row - full width */
    .rpg-stats-left {
        grid-column: 1 / 3;
        grid-row: 2;
        display: contents !important;
    }

    /* User info row on mobile */
    .rpg-user-info-row {
        grid-column: 1 / 3;
        grid-row: 1;
        justify-content: center !important;
        font-size: clamp(11px, 2.8vw, 14px) !important;
        gap: clamp(6px, 1.5vw, 10px) !important;
    }

    /* Make user portrait larger on mobile */
    .rpg-user-portrait {
        width: clamp(24px, 6vw, 32px) !important;
        height: clamp(24px, 6vw, 32px) !important;
    }

    /* Make user name and level more readable on mobile */
    .rpg-user-name {
        font-size: clamp(12px, 3vw, 16px) !important;
    }

    .rpg-level-label,
    .rpg-level-value {
        font-size: clamp(11px, 2.8vw, 14px) !important;
    }

    .rpg-stats-grid {
        grid-column: 1 / 3;
        grid-row: 2;
        min-height: 180px; /* Stretch vertically to fill more space */
        gap: clamp(8px, 2vw, 12px); /* Increase gap between stat rows */
    }

    /* Increase stat bar text sizes for mobile readability */
    .rpg-stat-label {
        font-size: clamp(11px, 2.8vw, 14px) !important;
    }

    .rpg-stat-value {
        font-size: clamp(12px, 3.1vw, 16px) !important;
    }

    /* Inventory - expand to fill horizontal space in flex container */
    .rpg-inventory-box {
        flex: 1 !important; /* Grow to fill all available space */
        min-width: 0 !important; /* Allow flexbox to work properly */
        max-width: none !important; /* Remove desktop width restrictions */
        width: auto !important; /* Don't force a specific width */
        min-height: 60px; /* Give it decent height */
        max-height: none; /* Remove height restriction */
    }

    /* Increase inventory text size for readability on mobile */
    .rpg-inventory-items {
        font-size: clamp(11px, 2.8vw, 14px) !important;
        line-height: 1.4;
        width: 100% !important; /* Fill the inventory box */
        white-space: normal !important; /* Allow text wrapping */
    }

    /* Mood - row 4, aligned with attributes top */
    .rpg-mood {
        grid-column: 1;
        grid-row: 3;
        display: flex;
        flex-direction: column;
        gap: 6px;
        min-width: 0;
    }

    /* Make mood text readable on mobile */
    .rpg-mood-conditions {
        font-size: clamp(11px, 2.8vw, 14px);
        line-height: 1.3;
    }

    /* Attributes - right side, rows 4-6 aligned with mood */
    .rpg-stats-right {
        grid-column: 2;
        grid-row: 3;
        display: contents !important;
    }

    .rpg-classic-stats {
        grid-column: 2;
        grid-row: 3; /* Align with mood */
    }

    /* Attributes as ultra-compact 2x3 grid for mobile (legacy panel only) */
    .rpg-panel .rpg-classic-stats-grid {
        display: grid !important;
        grid-template-columns: repeat(2, 1fr) !important;
        grid-template-rows: repeat(3, 1fr) !important;
        gap: 3px;
        margin: 4px 5px 4px 0;
        padding-right: 5px;
    }

    /* Each attribute - ULTRA COMPACT with vertical stack layout */
    .rpg-classic-stat {
        display: grid !important;
        grid-template-columns: 1fr 1fr;
        grid-template-rows: auto auto;
        gap: 2px 4px;
        padding: 4px 6px;
        min-height: auto;
        height: auto;
        background: var(--SmartThemeBlurTintColor);
        border: 1px solid var(--SmartThemeBorderColor);
        border-radius: 4px;
    }

    /* Make buttons container children participate in parent grid */
    .rpg-classic-stat-buttons {
        display: contents;
    }

    /* Label - top left */
    .rpg-classic-stat-label {
        grid-column: 1;
        grid-row: 1;
        font-size: clamp(9px, 2.3vw, 12px);
        font-weight: 600;
        text-transform: uppercase;
        letter-spacing: 0.3px;
        align-self: center;
        justify-self: center;
    }

    /* Value - top right */
    .rpg-classic-stat-value {
        grid-column: 2;
        grid-row: 1;
        font-size: clamp(14px, 3.6vw, 18px);
        font-weight: 700;
        color: var(--SmartThemeQuoteColor);
        text-align: center;
        align-self: center;
        justify-self: center;
    }

    /* Minus button - bottom left */
    .rpg-stat-decrease {
        grid-column: 1;
        grid-row: 2;
        justify-self: center;
    }

    /* Plus button - bottom right */
    .rpg-stat-increase {
        grid-column: 2;
        grid-row: 2;
        justify-self: center;
    }

    .rpg-classic-stat-btn {
        min-width: 24px !important;
        min-height: 24px !important;
        width: 24px;
        height: 24px;
        font-size: clamp(14px, 3.6vw, 18px);
        font-weight: 700;
        border-radius: 4px;
        display: flex !important;
        align-items: center;
        justify-content: center;
        padding: 0;
        cursor: pointer;
        user-select: none;
        background: var(--rpg-accent);
        border: 1px solid var(--rpg-border);
        color: var(--rpg-text);
    }

    .rpg-classic-stat-btn:hover {
        background: var(--rpg-highlight);
        border-color: var(--rpg-highlight);
        transform: scale(1.05);
    }

    .rpg-classic-stat-btn:active {
        transform: scale(0.95);
    }

    /* ========================================
       MOBILE THOUGHT ICON POSITIONING
       ======================================== */

    /* Position thought icon above avatar on mobile to prevent off-screen clipping */
    /* JavaScript will calculate position, but add transform to move it above and right */
    #rpg-thought-icon {
        /* 20% larger than desktop for better visibility on mobile */
        width: 2.7rem !important;
        height: 2.7rem !important;
        font-size: 2.2vw !important;
        /* Use transform to shift icon above and to the right of avatar */
        transform: translate(50px, -45px) !important;
        /* Smooth animation for position changes during scroll */
        transition: top 0.2s ease-out, left 0.2s ease-out !important;
        will-change: top, left;
    }

    /* ========================================
       MOBILE CHARACTER RELATIONSHIP BADGE
       ======================================== */

    /* Keep relationship badge small on mobile to prevent it from covering avatar */
    .rpg-relationship-badge {
        width: 18px !important;
        height: 18px !important;
        font-size: clamp(10px, 2.6vw, 13px) !important;
        padding: 0 !important;
        min-height: unset !important;
        line-height: 18px !important;
    }

    /* ========================================
       MOBILE CHARACTER INFO TEXT SIZES
       ======================================== */

    /* Larger character emoji for mobile readability */
    .rpg-character-emoji {
        font-size: clamp(16px, 4.1vw, 20px) !important;
    }

    /* Readable character names on mobile */
    .rpg-character-name {
        font-size: clamp(12px, 3.1vw, 16px) !important;
    }

    /* Readable character traits and custom fields on mobile */
    .rpg-character-traits,
    .rpg-character-field {
        font-size: clamp(11px, 2.8vw, 14px) !important;
    }

    /* ========================================
       MOBILE DICE DISPLAY
       ======================================== */

    /* Make dice display larger and more visible on mobile */
    .rpg-dice-display {
        font-size: clamp(12px, 3.1vw, 16px) !important;
        padding: clamp(8px, 2vw, 12px) !important;
        min-height: 44px; /* Touch-friendly height */
        gap: clamp(6px, 1.5vw, 10px) !important;
    }

    /* Larger dice icon for mobile */
    .rpg-dice-display i {
        font-size: clamp(18px, 4.6vw, 24px) !important;
    }

    /* Larger clear button for mobile touch */
    .rpg-clear-dice-btn {
        font-size: clamp(18px, 4.6vw, 24px) !important;
        width: clamp(28px, 7.2vw, 36px) !important;
        height: clamp(28px, 7.2vw, 36px) !important;
    }

    /* ========================================
       MOBILE UI BUTTONS
       ======================================== */

    /* Readable settings button on mobile */
    .rpg-btn-settings {
        font-size: clamp(14px, 3.6vw, 18px) !important;
    }

    /* Larger mobile toggle dice icon (button size is fine) */
    .rpg-mobile-toggle {
        font-size: clamp(20px, 5.1vw, 26px) !important;
    }

    /* ========================================
       MOBILE CHARACTER STATUS CARDS (DASHBOARD)
       ======================================== */

    /* Larger, more readable character names in dashboard */
    .rpg-char-name {
        font-size: clamp(12px, 3.1vw, 16px) !important;
    }

    /* Larger, more readable character traits in dashboard */
    .rpg-char-traits {
        font-size: clamp(11px, 2.8vw, 14px) !important;
    }

    /* Larger character emoji in dashboard */
    .rpg-char-emoji {
        font-size: clamp(18px, 4.6vw, 24px) !important;
    }

    /* ========================================
       MOBILE RECENT EVENTS - REDUCE HEIGHT
       ======================================== */

    /* Make Recent Events section take less vertical space on mobile */
    .rpg-dashboard-row-3 {
        flex: 0 0 auto !important;
        max-height: 150px !important; /* Limit height on mobile */
    }

    /* Make the events widget scrollable if content exceeds height */
    .rpg-events-widget {
        max-height: 150px !important;
        overflow-y: auto !important;
    }

    /* Compact the notebook lines container */
    .rpg-notebook-lines {
        padding: 0.25em 0.5em !important;
        gap: 0.1em !important;
    }

    /* Reduce spacing in notebook lines */
    .rpg-notebook-line {
        gap: 0.25em !important;
    }

    /* ========================================
       MOBILE SETTINGS POPUP
       ======================================== */

    /* Readable settings popup title */
    .rpg-settings-popup-header h3 {
        font-size: clamp(16px, 4.1vw, 20px) !important;
    }

    /* Readable settings group headers */
    .rpg-settings-group h4 {
        font-size: clamp(14px, 3.6vw, 18px) !important;
    }

    /* Readable setting labels */
    .rpg-setting-row label {
        font-size: clamp(12px, 3.1vw, 16px) !important;
    }

    /* Readable dropdowns and inputs */
    .rpg-select,
    .rpg-input {
        font-size: clamp(13px, 3.3vw, 17px) !important;
    }

    /* Readable helper text */
    .rpg-setting-row small {
        font-size: clamp(10px, 2.6vw, 13px) !important;
    }

    /* Readable clear cache button */
    .rpg-btn-clear-cache,
    .rpg-btn-reset-fab {
        font-size: clamp(13px, 3.3vw, 17px) !important;
    }
}

/* Very narrow screens - single column layout for all stats */
@media (max-width: 600px) {
    /* Change grid to single column */
    .rpg-stats-section {
        grid-template-columns: 1fr !important; /* Single column */
        grid-template-rows: auto !important; /* Auto rows */
    }

    /* User info row - full width, row 1 */
    .rpg-user-info-row {
        grid-column: 1 !important;
        grid-row: 1 !important;
    }

    /* Stats grid - full width, row 2 */
    .rpg-stats-grid {
        grid-column: 1 !important;
        grid-row: 2 !important;
    }

    /* Mood - full width, row 3 */
    .rpg-mood {
        grid-column: 1 !important;
        grid-row: 3 !important;
    }

    /* Attributes - full width, row 4 */
    .rpg-stats-right {
        grid-column: 1 !important;
        grid-row: 4 !important;
    }

    .rpg-classic-stats {
        grid-column: 1 !important;
        grid-row: 4 !important;
    }

    /* Make attributes grid 3-column for readability (legacy panel only) */
    .rpg-panel .rpg-classic-stats-grid {
        grid-template-columns: repeat(3, 1fr) !important; /* 3 columns for attributes */
        grid-template-rows: repeat(2, 1fr) !important; /* 2 rows */
    }
}

/* Extra small screens - adjust FAB position */
@media (max-width: 480px) {
    .rpg-mobile-toggle {
        bottom: 6rem;
        right: 0.938rem;
        width: 3.25rem;
        height: 3.25rem;
        font-size: 2vw;
    }
}

/* Touch-friendly improvements for mobile */
@media (max-width: 768px) {
    /* Larger close buttons */
    .rpg-thought-close {
        min-width: 2.75rem;
        min-height: 2.75rem;
        font-size: 2.2vw;
    }
}

/* ========================================
   Inventory System v2 Styles
   ======================================== */

/* Inventory Container */
#rpg-inventory {
    display: flex;
    flex-direction: column;
    gap: 1rem;
    padding: 0.5rem;
    font-size: 0.9rem;
}

.rpg-inventory-container {
    display: flex;
    flex-direction: column;
    gap: 1rem;
    padding: 0.5rem;
    font-size: 0.9rem;
}

/* Inventory Widget - Flex container for proper scrolling */
.rpg-inventory-widget {
    display: flex;
    flex-direction: column;
    flex: 1;
    min-height: 0;
    overflow: hidden;
}

/* Inventory Views - Scrollable content area */
.rpg-inventory-views {
    flex: 1;
    min-height: 0;
    overflow-y: auto;
    overflow-x: hidden;
}

/* Quests Widget - Flex container for proper scrolling */
.rpg-quests-widget {
    display: flex;
    flex-direction: column;
    flex: 1;
    min-height: 0;
    overflow: hidden;
}

/* Quests Views - Scrollable content area */
.rpg-quests-views {
    flex: 1;
    min-height: 0;
    overflow-y: auto;
    overflow-x: hidden;
}

/* Sub-tabs Navigation */
.rpg-inventory-subtabs {
    display: flex;
    gap: 0.5rem;
    border-bottom: 2px solid var(--SmartThemeBorderColor);
    padding-bottom: 0.5rem;
    overflow-x: auto;
    overflow-y: hidden;
    flex-wrap: nowrap;
    scrollbar-width: thin;
    scrollbar-color: var(--SmartThemeBorderColor) transparent;
}

.rpg-inventory-subtabs::-webkit-scrollbar {
    height: 6px;
}

.rpg-inventory-subtabs::-webkit-scrollbar-track {
    background: transparent;
}

.rpg-inventory-subtabs::-webkit-scrollbar-thumb {
    background: var(--SmartThemeBorderColor);
    border-radius: 3px;
}

.rpg-inventory-subtabs::-webkit-scrollbar-thumb:hover {
    background: var(--rpg-accent);
}

.rpg-inventory-subtab {
    flex: 1;
    min-width: fit-content;
    white-space: nowrap;
    padding: 0.5rem 1rem;
    background: transparent;
    border: 2px solid var(--SmartThemeBorderColor);
    border-radius: 0.25rem;
    color: var(--SmartThemeBodyColor);
    cursor: pointer;
    transition: all 0.2s ease;
    font-weight: 500;
    display: flex;
    align-items: center;
    justify-content: center;
    gap: 0.5rem;
}

.rpg-inventory-subtab i {
    font-size: 1rem;
}

.rpg-subtab-label {
    display: inline;
}

.rpg-inventory-subtab:hover {
    background: rgba(var(--rpg-highlight-rgb, 233, 69, 96), 0.1);
    border-color: var(--rpg-highlight);
    color: var(--rpg-highlight);
}

.rpg-inventory-subtab.active {
    background: transparent;
    border-color: var(--rpg-highlight);
    color: var(--rpg-highlight);
    font-weight: 600;
}

/* Inventory Sections */
.rpg-inventory-section {
    display: flex;
    flex-direction: column;
    gap: 0.75rem;
}

.rpg-inventory-header {
    display: flex;
    justify-content: space-between;
    align-items: center;
    padding-bottom: 0.5rem;
    border-bottom: 1px solid var(--SmartThemeBorderColor);
    gap: 0.5rem;
    overflow-x: auto;
    overflow-y: hidden;
    flex-wrap: nowrap;
    scrollbar-width: thin;
    scrollbar-color: var(--SmartThemeBorderColor) transparent;
}

.rpg-inventory-header::-webkit-scrollbar {
    height: 6px;
}

.rpg-inventory-header::-webkit-scrollbar-track {
    background: transparent;
}

.rpg-inventory-header::-webkit-scrollbar-thumb {
    background: var(--SmartThemeBorderColor);
    border-radius: 3px;
}

.rpg-inventory-header::-webkit-scrollbar-thumb:hover {
    background: var(--rpg-accent);
}

.rpg-inventory-header h4 {
    margin: 0;
    font-size: 1.1rem;
    color: var(--SmartThemeBodyColor);
    white-space: nowrap;
    min-width: fit-content;
}

.rpg-inventory-content {
    display: flex;
    flex-direction: column;
    gap: 0.75rem;
}

.rpg-inventory-text {
    padding: 0.75rem;
    background: var(--SmartThemeBlurTintColor);
    border: 1px solid var(--SmartThemeBorderColor);
    border-radius: 0.25rem;
    color: var(--SmartThemeBodyColor);
    line-height: 1.6;
    white-space: pre-wrap;
    word-wrap: break-word;
}

.rpg-inventory-empty {
    padding: 2rem;
    text-align: center;
    color: var(--SmartThemeFastUISliderColColor);
    font-style: italic;
}

.rpg-inventory-hint {
    padding: 0.5rem;
    background: transparent;
    border: 2px solid var(--rpg-highlight);
    border-radius: 0.25rem;
    font-size: 0.85rem;
    color: var(--SmartThemeFastUISliderColColor);
    display: flex;
    gap: 0.5rem;
    align-items: flex-start;
}

.rpg-inventory-hint i {
    margin-top: 0.1rem;
}

/* Storage Locations */
.rpg-storage-location {
    border: 1px solid var(--SmartThemeBorderColor);
    border-radius: 0.25rem;
    overflow: hidden;
}

.rpg-storage-header {
    display: flex;
    align-items: center;
    gap: 0.5rem;
    padding: 0.5rem;
    background: var(--SmartThemeQuoteColor);
    cursor: pointer;
}

.rpg-storage-toggle {
    background: none;
    border: none;
    color: var(--SmartThemeBodyColor);
    cursor: pointer;
    padding: 0.25rem;
    display: flex;
    align-items: center;
    justify-content: center;
    transition: transform 0.2s ease;
}

.rpg-storage-toggle:hover {
    color: var(--ac-style-color-matchedText);
}

.rpg-storage-name {
    flex: 1;
    margin: 0;
    font-size: 1rem;
    font-weight: 600;
    color: #000000;
}

.rpg-storage-actions {
    display: flex;
    gap: 0.5rem;
}

.rpg-storage-content {
    padding: 0.75rem;
    background: var(--SmartThemeBlurTintColor);
}

.rpg-storage-location.collapsed .rpg-storage-content {
    display: none;
}

.rpg-storage-add-item-container {
    display: flex;
    justify-content: center;
    margin-top: 0.75rem;
}

/* Buttons */
.rpg-inventory-edit-btn,
.rpg-inventory-add-btn,
.rpg-inventory-remove-btn {
    padding: 0.4rem 0.75rem;
    border: 1px solid var(--SmartThemeBorderColor);
    border-radius: 0.25rem;
    background: var(--SmartThemeBlurTintColor);
    color: var(--SmartThemeBodyColor);
    cursor: pointer;
    transition: all 0.2s ease;
    font-size: 0.85rem;
    display: flex;
    align-items: center;
    gap: 0.35rem;
}

.rpg-inventory-edit-btn:hover {
    background: var(--ac-style-color-matchedText);
    border-color: var(--ac-style-color-matchedText);
    color: white;
}

.rpg-inventory-add-btn {
    background: transparent;
    border-color: var(--rpg-highlight);
    color: var(--rpg-highlight);
    white-space: nowrap;
    min-width: fit-content;
}

.rpg-inventory-add-btn:hover {
    background: rgba(var(--rpg-highlight-rgb, 233, 69, 96), 0.1);
    border-color: var(--rpg-highlight);
}

.rpg-inventory-remove-btn {
    background: transparent;
    color: var(--SmartThemeFastUISliderColColor);
}

.rpg-inventory-remove-btn:hover {
    background: #dc3545;
    border-color: #dc3545;
    color: white;
}

/* Inline Editing Styles */
.rpg-inventory-text.rpg-editable {
    cursor: text;
    transition: all 0.2s ease;
    min-height: 2rem;
}

.rpg-inventory-text.rpg-editable:hover {
    background: var(--SmartThemeQuoteColor);
    border-color: var(--ac-style-color-matchedText);
}

.rpg-inventory-text.rpg-editable:focus {
    outline: none;
    border-color: var(--ac-style-color-matchedText);
    background: var(--SmartThemeEmColor);
    box-shadow: 0 0 0 2px rgba(var(--ac-style-color-matchedText-rgb, 66, 135, 245), 0.2);
}

.rpg-inventory-text.rpg-editable:empty::before {
    content: 'Click to edit...';
    color: var(--SmartThemeFastUISliderColColor);
    font-style: italic;
}

/* Inline Forms */
.rpg-inline-form {
    display: flex;
    flex-direction: column;
    gap: 0.5rem;
    padding: 0.75rem;
    background: var(--SmartThemeQuoteColor);
    border: 1px solid var(--ac-style-color-matchedText);
    border-radius: 0.25rem;
    margin-bottom: 0.75rem;
}

.rpg-inline-input {
    padding: 0.5rem 0.75rem;
    background: var(--SmartThemeBlurTintColor);
    border: 1px solid var(--SmartThemeBorderColor);
    border-radius: 0.25rem;
    color: var(--SmartThemeBodyColor);
    font-size: 0.9rem;
    font-family: inherit;
}

.rpg-inline-input:focus {
    outline: none;
    border-color: var(--ac-style-color-matchedText);
    box-shadow: 0 0 0 2px rgba(var(--ac-style-color-matchedText-rgb, 66, 135, 245), 0.2);
}

.rpg-inline-buttons {
    display: flex;
    gap: 0.5rem;
    justify-content: flex-end;
}

.rpg-inline-btn {
    padding: 0.4rem 0.75rem;
    border: 1px solid var(--SmartThemeBorderColor);
    border-radius: 0.25rem;
    background: var(--SmartThemeBlurTintColor);
    color: var(--SmartThemeBodyColor);
    cursor: pointer;
    transition: all 0.2s ease;
    font-size: 0.85rem;
    display: flex;
    align-items: center;
    gap: 0.35rem;
}

.rpg-inline-btn:hover {
    opacity: 0.85;
}

.rpg-inline-cancel {
    background: var(--SmartThemeBlurTintColor);
    color: var(--SmartThemeFastUISliderColColor);
}

.rpg-inline-cancel:hover {
    background: #6c757d;
    border-color: #6c757d;
    color: white;
}

.rpg-inline-save,
.rpg-inline-confirm {
    background: var(--ac-style-color-matchedText);
    border-color: var(--ac-style-color-matchedText);
    color: white;
}

.rpg-inline-save:hover,
.rpg-inline-confirm:hover {
    opacity: 0.85;
}

/* Inline Confirmation */
.rpg-inline-confirmation {
    padding: 0.75rem;
    background: var(--SmartThemeQuoteColor);
    border: 1px solid #dc3545;
    border-radius: 0.25rem;
    margin-top: 0.5rem;
}

.rpg-inline-confirmation p {
    margin: 0 0 0.75rem 0;
    color: var(--SmartThemeBodyColor);
    font-size: 0.9rem;
}

/* ============================================
   ITEM LIST AND GRID VIEW STYLES
   ============================================ */

/* Item list container base styles */
.rpg-item-list {
    min-height: 2rem;
    padding: 0.5rem;
}

/* LIST VIEW - Full-width rows */
.rpg-item-list-view {
    display: flex;
    flex-direction: column;
    gap: 0.5rem;
}

.rpg-item-row {
    display: flex;
    align-items: center;
    justify-content: space-between;
    gap: 1rem;
    padding: 0.75rem 1rem;
    background: transparent;
    border: 2px solid var(--rpg-highlight);
    border-radius: 0.25rem;
    color: var(--SmartThemeBodyColor);
    font-size: 0.95rem;
    transition: all 0.2s ease;
}

.rpg-item-row:hover {
    border-color: var(--rpg-highlight);
    background: rgba(var(--rpg-highlight-rgb, 233, 69, 96), 0.1);
}

.rpg-item-row .rpg-item-name {
    flex: 1;
    overflow: hidden;
    text-overflow: ellipsis;
    white-space: nowrap;
}

.rpg-item-row .rpg-item-remove {
    flex-shrink: 0;
    padding: 0.3rem 0.6rem;
    background: transparent;
    border: 1px solid var(--SmartThemeBorderColor);
    border-radius: 0.25rem;
    color: var(--SmartThemeFastUISliderColColor);
    cursor: pointer;
    transition: all 0.2s ease;
    font-size: 0.85rem;
}

.rpg-item-row .rpg-item-remove:hover {
    background: #dc3545;
    border-color: #dc3545;
    color: white;
}

/* GRID VIEW - Responsive card grid */
.rpg-item-grid-view {
    display: grid;
    grid-template-columns: repeat(auto-fill, minmax(140px, 1fr));
    gap: 0.75rem;
}

.rpg-item-card {
    position: relative;
    display: flex;
    flex-direction: column;
    align-items: center;
    justify-content: center;
    padding: 1rem 0.75rem;
    background: transparent;
    border: 2px solid var(--rpg-highlight);
    border-radius: 0.25rem;
    color: var(--SmartThemeBodyColor);
    font-size: 0.9rem;
    transition: all 0.2s ease;
    min-height: 80px;
}

.rpg-item-card:hover {
    border-color: var(--rpg-highlight);
    background: rgba(var(--rpg-highlight-rgb, 233, 69, 96), 0.1);
}

.rpg-item-card .rpg-item-name {
    text-align: center;
    word-wrap: break-word;
    overflow-wrap: break-word;
    hyphens: auto;
    max-width: 100%;
}

.rpg-item-card .rpg-item-remove {
    position: absolute;
    top: 0.25rem;
    right: 0.25rem;
    padding: 0;
    width: 1.5rem;
    height: 1.5rem;
    background: transparent;
    border: none;
    border-radius: 0.25rem;
    color: var(--SmartThemeFastUISliderColColor);
    cursor: pointer;
    transition: all 0.2s ease;
    font-size: 0.85rem;
    display: flex;
    align-items: center;
    justify-content: center;
}

.rpg-item-card .rpg-item-remove:hover {
    background: #dc3545;
    color: white;
}

/* Empty state message */
.rpg-inventory-empty {
    padding: 1rem;
    text-align: center;
    color: var(--SmartThemeFastUISliderColColor);
    font-style: italic;
    font-size: 0.9rem;
}

/* View Toggle Buttons */
.rpg-inventory-header-actions {
    display: flex;
    align-items: center;
    gap: 0.75rem;
    flex-wrap: nowrap;
    min-width: fit-content;
}

.rpg-view-toggle {
    display: flex;
    gap: 0.25rem;
    flex-wrap: nowrap;
}

.rpg-view-btn {
    padding: 0.35rem 0.6rem;
    background: var(--SmartThemeBlurTintColor);
    border: 2px solid var(--SmartThemeBorderColor);
    border-radius: 0.25rem;
    color: var(--SmartThemeFastUISliderColColor);
    cursor: pointer;
    white-space: nowrap;
    min-width: fit-content;
    transition: all 0.2s ease;
    font-size: 0.9rem;
    display: flex;
    align-items: center;
    justify-content: center;
}

.rpg-view-btn:hover {
    background: rgba(var(--rpg-highlight-rgb, 233, 69, 96), 0.1);
    border-color: var(--rpg-highlight);
    color: var(--rpg-highlight);
}

.rpg-view-btn.active {
    background: var(--SmartThemeBlurTintColor);
    border-color: var(--rpg-highlight);
    color: var(--rpg-highlight);
}

/* ============================================
   SKILLS WIDGET STYLES
   ============================================ */

/* Skills Widget - Flex container for proper scrolling */
.rpg-skills-widget {
    display: flex;
    flex-direction: column;
    flex: 1;
    min-height: 0;
    overflow: hidden;
}

/* Skills Views - Scrollable content area */
.rpg-skills-views {
    flex: 1;
    min-height: 0;
    overflow-y: auto;
    overflow-x: hidden;
}

/* Skills Sub-tabs Navigation */
.rpg-skills-subtabs {
    display: flex;
    gap: 0.5rem;
    border-bottom: 2px solid var(--SmartThemeBorderColor);
    padding-bottom: 0.5rem;
    overflow-x: auto;
    overflow-y: hidden;
    flex-wrap: nowrap;
    scrollbar-width: thin;
    scrollbar-color: var(--SmartThemeBorderColor) transparent;
}

.rpg-skills-subtabs::-webkit-scrollbar {
    height: 6px;
}

.rpg-skills-subtabs::-webkit-scrollbar-track {
    background: transparent;
}

.rpg-skills-subtabs::-webkit-scrollbar-thumb {
    background: var(--SmartThemeBorderColor);
    border-radius: 3px;
}

.rpg-skills-subtabs::-webkit-scrollbar-thumb:hover {
    background: var(--rpg-accent);
}

.rpg-skills-subtab {
    flex: 1;
    min-width: fit-content;
    white-space: nowrap;
    padding: 0.5rem 1rem;
    background: transparent;
    border: 2px solid var(--SmartThemeBorderColor);
    border-radius: 0.25rem;
    color: var(--SmartThemeBodyColor);
    cursor: pointer;
    transition: all 0.2s ease;
    font-weight: 500;
    display: flex;
    align-items: center;
    justify-content: center;
    gap: 0.5rem;
}

.rpg-skills-subtab i {
    font-size: 1rem;
}

.rpg-skills-subtab:hover {
    background: rgba(var(--rpg-highlight-rgb, 233, 69, 96), 0.1);
    border-color: var(--rpg-highlight);
    color: var(--rpg-highlight);
}

.rpg-skills-subtab.active {
    background: transparent;
    border-color: var(--rpg-highlight);
    color: var(--rpg-highlight);
    font-weight: 600;
}

/* Skills Sections */
.rpg-skills-section {
    display: flex;
    flex-direction: column;
    gap: 0.75rem;
}

.rpg-skills-header {
    display: flex;
    justify-content: space-between;
    align-items: center;
    padding-bottom: 0.5rem;
    border-bottom: 1px solid var(--SmartThemeBorderColor);
    gap: 0.5rem;
    overflow-x: auto;
    overflow-y: hidden;
    flex-wrap: nowrap;
    scrollbar-width: thin;
    scrollbar-color: var(--SmartThemeBorderColor) transparent;
}

.rpg-skills-header::-webkit-scrollbar {
    height: 6px;
}

.rpg-skills-header::-webkit-scrollbar-track {
    background: transparent;
}

.rpg-skills-header::-webkit-scrollbar-thumb {
    background: var(--SmartThemeBorderColor);
    border-radius: 3px;
}

.rpg-skills-header::-webkit-scrollbar-thumb:hover {
    background: var(--rpg-accent);
}

.rpg-skills-header h4 {
    margin: 0;
    font-size: 1.1rem;
    color: var(--SmartThemeBodyColor);
    white-space: nowrap;
    min-width: fit-content;
}

.rpg-skills-content {
    display: flex;
    flex-direction: column;
    gap: 0.75rem;
}

/* Skills Add Button */
.rpg-skills-add-btn {
    padding: 0.4rem 0.75rem;
    border: 1px solid var(--SmartThemeBorderColor);
    border-radius: 0.25rem;
    background: transparent;
    border-color: var(--rpg-highlight);
    color: var(--rpg-highlight);
    white-space: nowrap;
    min-width: fit-content;
    cursor: pointer;
    transition: all 0.2s ease;
    font-size: 0.85rem;
    display: flex;
    align-items: center;
    gap: 0.35rem;
}

.rpg-skills-add-btn:hover {
    background: rgba(var(--rpg-highlight-rgb, 233, 69, 96), 0.1);
    border-color: var(--rpg-highlight);
}

/* Skills Empty State */
.rpg-skills-empty {
    padding: 2rem;
    text-align: center;
    color: var(--SmartThemeFastUISliderColColor);
    font-style: italic;
    font-size: 0.9rem;
}

/* Skills Filter */
.rpg-skills-filter {
    margin-bottom: 0.75rem;
}

.rpg-filter-input {
    width: 100%;
    padding: 0.5rem 0.75rem;
    background: var(--SmartThemeBlurTintColor);
    border: 1px solid var(--SmartThemeBorderColor);
    border-radius: 0.25rem;
    color: var(--SmartThemeBodyColor);
    font-size: 0.9rem;
    font-family: inherit;
}

.rpg-filter-input:focus {
    outline: none;
    border-color: var(--ac-style-color-matchedText);
    box-shadow: 0 0 0 2px rgba(var(--ac-style-color-matchedText-rgb, 66, 135, 245), 0.2);
}

.rpg-filter-input::placeholder {
    color: var(--SmartThemeFastUISliderColColor);
    font-style: italic;
}

/* Category Headers (Collapsible) */
.rpg-category-header {
    display: flex;
    align-items: center;
    gap: 0.5rem;
    padding: 0.5rem;
    background: var(--SmartThemeQuoteColor);
    border: 1px solid var(--SmartThemeBorderColor);
    border-radius: 0.25rem;
    cursor: pointer;
    margin-top: 0.5rem;
}

.rpg-category-toggle {
    background: none;
    border: none;
    color: var(--SmartThemeBodyColor);
    cursor: pointer;
    padding: 0.25rem;
    display: flex;
    align-items: center;
    justify-content: center;
    transition: transform 0.2s ease;
}

.rpg-category-toggle:hover {
    color: var(--ac-style-color-matchedText);
}

.rpg-category-toggle i {
    transition: transform 0.2s ease;
}

.rpg-category-header.collapsed .rpg-category-toggle i {
    transform: rotate(-90deg);
}

.rpg-category-name {
    flex: 1;
    margin: 0;
    font-size: 1rem;
    font-weight: 600;
    color: #000000;
}

.rpg-category-actions {
    display: flex;
    gap: 0.5rem;
}

.rpg-category-action {
    padding: 0.35rem 0.6rem;
    background: var(--SmartThemeBlurTintColor);
    border: 2px solid var(--SmartThemeBorderColor);
    border-radius: 0.25rem;
    color: var(--SmartThemeFastUISliderColColor);
    cursor: pointer;
    transition: all 0.2s ease;
    font-size: 0.9rem;
    display: flex;
    align-items: center;
    justify-content: center;
}

.rpg-category-action:hover {
    background: var(--SmartThemeBlurTintColor);
    border-color: var(--rpg-highlight);
    color: var(--rpg-highlight);
}

.rpg-category-content {
    margin-top: 0.75rem;
}

.rpg-category-header.collapsed + .rpg-category-content {
    display: none;
}

/* Skill Cards - List and Grid Views */
.rpg-skills-list {
    display: flex;
    flex-direction: column;
    gap: 0.5rem;
    min-height: 2rem;
    padding: 0.5rem 0;
}

.rpg-skill-card {
    display: flex;
    align-items: center;
    justify-content: space-between;
    gap: 1rem;
    padding: 0.75rem 1rem;
    background: transparent;
    border: 2px solid var(--rpg-highlight);
    border-radius: 0.25rem;
    color: var(--SmartThemeBodyColor);
    font-size: 0.95rem;
    transition: all 0.2s ease;
}

.rpg-skill-card:hover {
    border-color: var(--rpg-highlight);
    background: rgba(var(--rpg-highlight-rgb, 233, 69, 96), 0.1);
}

.rpg-skill-info {
    flex: 1;
    display: flex;
    flex-direction: column;
    gap: 0.35rem;
    min-width: 0;
}

.rpg-skill-header-row {
    display: flex;
    align-items: center;
    gap: 0.75rem;
}

.rpg-skill-name {
    font-weight: 500;
    overflow: hidden;
    text-overflow: ellipsis;
    white-space: nowrap;
    cursor: text;
}

.rpg-skill-name.rpg-editable {
    border-bottom: 1px dashed var(--SmartThemeBorderColor);
    transition: all 0.2s ease;
}

.rpg-skill-name.rpg-editable:hover {
    border-bottom-color: var(--ac-style-color-matchedText);
}

.rpg-skill-name.rpg-editable:focus {
    outline: none;
    border-bottom-color: var(--ac-style-color-matchedText);
    background: var(--SmartThemeQuoteColor);
}

.rpg-skill-level {
    font-size: 0.85rem;
    color: var(--rpg-highlight);
    font-weight: 600;
    white-space: nowrap;
}

.rpg-skill-actions {
    display: flex;
    gap: 0.5rem;
    align-items: center;
    flex-shrink: 0;
}

.rpg-skill-action {
    padding: 0.3rem 0.6rem;
    background: transparent;
    border: 1px solid var(--SmartThemeBorderColor);
    border-radius: 0.25rem;
    color: var(--SmartThemeBodyColor);
    cursor: pointer;
    transition: all 0.2s ease;
    font-size: 0.85rem;
    white-space: nowrap;
}

.rpg-skill-action:hover {
    background: var(--ac-style-color-matchedText);
    border-color: var(--ac-style-color-matchedText);
    color: white;
}

.rpg-skill-action.rpg-level-up-btn {
    border-color: var(--rpg-highlight);
    color: var(--rpg-highlight);
}

.rpg-skill-action.rpg-level-up-btn:hover {
    background: var(--rpg-highlight);
    color: white;
}

.rpg-skill-action.rpg-level-down-btn {
    border-color: var(--rpg-accent);
    color: var(--rpg-accent);
}

.rpg-skill-action.rpg-level-down-btn:hover {
    background: var(--rpg-accent);
    color: white;
}

.rpg-skill-action.rpg-delete-btn {
    color: var(--SmartThemeFastUISliderColColor);
}

.rpg-skill-action.rpg-delete-btn:hover {
    background: #dc3545;
    border-color: #dc3545;
    color: white;
}

/* XP Progress Bar */
.rpg-xp-bar {
    position: relative;
    width: 100%;
    height: 1.25rem;
    background: var(--SmartThemeBlurTintColor);
    border: 1px solid var(--SmartThemeBorderColor);
    border-radius: 0.25rem;
    overflow: hidden;
}

.rpg-xp-fill {
    position: absolute;
    top: 0;
    left: 0;
    height: 100%;
    background: linear-gradient(90deg,
        var(--rpg-highlight),
        rgba(var(--rpg-highlight-rgb, 233, 69, 96), 0.7));
    transition: width 0.3s ease;
    border-radius: 0.25rem 0 0 0.25rem;
}

.rpg-xp-text {
    position: absolute;
    top: 0;
    left: 0;
    width: 100%;
    height: 100%;
    display: flex;
    align-items: center;
    justify-content: center;
    font-size: 0.75rem;
    font-weight: 600;
    color: var(--SmartThemeBodyColor);
    text-shadow: 0 1px 2px rgba(0, 0, 0, 0.3);
}

/* Grid View for Skills */
.rpg-skills-grid {
    display: grid;
    grid-template-columns: repeat(auto-fill, minmax(160px, 1fr));
    gap: 0.75rem;
    padding: 0.5rem 0;
}

.rpg-skills-grid .rpg-skill-card {
    flex-direction: column;
    align-items: stretch;
    padding: 1rem 0.75rem;
    min-height: 100px;
}

.rpg-skills-grid .rpg-skill-info {
    align-items: center;
    text-align: center;
}

.rpg-skills-grid .rpg-skill-header-row {
    flex-direction: column;
    gap: 0.5rem;
}

.rpg-skills-grid .rpg-skill-name {
    text-align: center;
    word-wrap: break-word;
    overflow-wrap: break-word;
    white-space: normal;
    max-width: 100%;
}

.rpg-skills-grid .rpg-skill-actions {
    flex-direction: column;
    width: 100%;
}

.rpg-skills-grid .rpg-skill-action {
    width: 100%;
}

/* Quick View - Compact List */
.rpg-skills-quick-list {
    display: flex;
    flex-direction: column;
    gap: 0.35rem;
    padding: 0.5rem 0;
}

.rpg-skills-quick-list .rpg-skill-card {
    padding: 0.5rem 0.75rem;
    gap: 0.5rem;
}

.rpg-skills-quick-list .rpg-skill-info {
    gap: 0;
}

.rpg-skills-quick-list .rpg-xp-bar {
    display: none;
}

.rpg-skills-quick-list .rpg-skill-action {
    padding: 0.25rem 0.5rem;
    font-size: 0.8rem;
}

/* Inline Forms for Skills and Categories */
.rpg-add-skill-form,
.rpg-add-category-form {
    display: flex;
    flex-direction: column;
    gap: 0.5rem;
    padding: 0.75rem;
    background: var(--SmartThemeQuoteColor);
    border: 1px solid var(--ac-style-color-matchedText);
    border-radius: 0.25rem;
    margin-bottom: 0.75rem;
}

/* Header Actions (View Toggle + Add Button) */
.rpg-skills-header-actions {
    display: flex;
    align-items: center;
    gap: 0.75rem;
    flex-wrap: nowrap;
    min-width: fit-content;
}

/* Sort and Filter Controls */
.rpg-skills-controls {
    display: flex;
    gap: 0.75rem;
    align-items: center;
    flex-wrap: wrap;
    margin-bottom: 0.75rem;
}

.rpg-sort-dropdown {
    padding: 0.4rem 0.75rem;
    background: var(--SmartThemeBlurTintColor);
    border: 1px solid var(--SmartThemeBorderColor);
    border-radius: 0.25rem;
    color: var(--SmartThemeBodyColor);
    font-size: 0.85rem;
    cursor: pointer;
    transition: all 0.2s ease;
}

.rpg-sort-dropdown:hover {
    border-color: var(--ac-style-color-matchedText);
}

.rpg-sort-dropdown:focus {
    outline: none;
    border-color: var(--ac-style-color-matchedText);
    box-shadow: 0 0 0 2px rgba(var(--ac-style-color-matchedText-rgb, 66, 135, 245), 0.2);
}

/* Responsive Classes - Wide Layout */
.rpg-skills-wide .rpg-skills-header h4 {
    font-size: 1.2rem;
}

.rpg-skills-wide .rpg-skill-card {
    padding: 1rem 1.25rem;
}

/* Responsive Classes - Compact Layout */
.rpg-skills-compact .rpg-skills-header h4 {
    font-size: 1rem;
}

.rpg-skills-compact .rpg-skill-card {
    padding: 0.5rem 0.75rem;
    gap: 0.75rem;
}

.rpg-skills-compact .rpg-skills-add-btn {
    font-size: 0.8rem;
    padding: 0.35rem 0.6rem;
}

.rpg-skills-compact .rpg-skill-action {
    padding: 0.25rem 0.5rem;
    font-size: 0.8rem;
}

.rpg-skills-compact .rpg-xp-bar {
    height: 1rem;
}

.rpg-skills-compact .rpg-xp-text {
    font-size: 0.7rem;
}

/* Mobile Responsiveness for Skills */
@media (max-width: 768px) {
    .rpg-skills-subtabs {
        gap: 0.35rem;
    }

    .rpg-skills-subtab {
        padding: 0.4rem 0.75rem;
        font-size: 0.85rem;
    }

    .rpg-skills-subtab .rpg-subtab-label {
        display: none;
    }

    .rpg-skills-grid {
        grid-template-columns: repeat(auto-fill, minmax(120px, 1fr));
        gap: 0.5rem;
    }

    .rpg-skills-header {
        flex-wrap: wrap;
    }

    .rpg-skills-header h4 {
        font-size: 1rem;
    }

    .rpg-skill-card {
        flex-direction: column;
        align-items: flex-start;
        gap: 0.75rem;
    }

    .rpg-skill-actions {
        width: 100%;
        flex-wrap: wrap;
    }

    .rpg-skill-action {
        flex: 1;
        min-width: fit-content;
    }
}

/* ============================================
   DESKTOP TABS SYSTEM
   ============================================ */

/* Desktop tabs container */
.rpg-tabs-container {
    display: flex;
    flex-direction: column;
    gap: 0;
    height: 100%;
    width: 100%;
}

/* Desktop tab navigation */
.rpg-tabs-nav {
    display: flex;
    gap: 0;
    background: var(--SmartThemeBlurTintColor);
    border-bottom: 2px solid var(--SmartThemeBorderColor);
    overflow-x: auto;
    overflow-y: hidden;
    flex-wrap: nowrap;
    scrollbar-width: thin;
    scrollbar-color: var(--SmartThemeBorderColor) transparent;
}

.rpg-tabs-nav::-webkit-scrollbar {
    height: 6px;
}

.rpg-tabs-nav::-webkit-scrollbar-track {
    background: transparent;
}

.rpg-tabs-nav::-webkit-scrollbar-thumb {
    background: var(--SmartThemeBorderColor);
    border-radius: 3px;
}

.rpg-tabs-nav::-webkit-scrollbar-thumb:hover {
    background: var(--rpg-highlight);
}

/* Desktop tab button */
.rpg-tab-btn {
    flex: 1;
    min-width: fit-content;
    white-space: nowrap;
    padding: 0.75rem 1rem;
    display: flex;
    align-items: center;
    justify-content: center;
    gap: 0.5rem;
    font-size: 0.95rem;
    font-weight: 500;
    color: var(--SmartThemeBodyColor);
    background: transparent;
    border: none;
    border-bottom: 3px solid transparent;
    cursor: pointer;
    transition: all 0.2s ease;
}

.rpg-tab-btn:hover {
    background: rgba(var(--rpg-highlight-rgb, 233, 69, 96), 0.1);
    color: var(--rpg-highlight);
}

.rpg-tab-btn.active {
    background: transparent;
    border-bottom-color: var(--rpg-highlight);
    color: var(--rpg-highlight);
}

.rpg-tab-btn i {
    font-size: 1.1rem;
}

/* Desktop tab content */
.rpg-tab-content {
    display: none;
    flex-direction: column;
    gap: 1rem;
    overflow-y: auto;
    overflow-x: hidden;
    padding: 0 0.5rem;
    flex: 1;
}

.rpg-tab-content.active {
    display: flex;
}

/* Hide dividers when tabs are active (tabs separate content) */
.rpg-tabs-container .rpg-divider {
    display: none;
}

/* Mobile Responsive Styles */
@media (max-width: 768px) {
    .rpg-inventory-subtabs {
        flex-direction: row;
        gap: 0.5rem;
        justify-content: space-between;
    }

    .rpg-inventory-subtab {
        padding: 0.75rem;
        min-width: 3rem;
    }

    .rpg-inventory-subtab i {
        font-size: 1.2rem;
    }

    /* Hide labels on mobile - icon only */
    .rpg-subtab-label {
        display: none;
    }

    .rpg-inventory-header {
        flex-direction: column;
        align-items: flex-start;
        gap: 0.5rem;
    }

    .rpg-inventory-header h4 {
        font-size: 1rem;
    }

    .rpg-inventory-edit-btn,
    .rpg-inventory-add-btn,
    .rpg-inventory-remove-btn {
        padding: 0.6rem 1rem;
        font-size: 0.95rem;
        min-height: 2.5rem;
    }

    .rpg-storage-header {
        padding: 0.75rem;
    }

    .rpg-storage-toggle {
        min-width: 2rem;
        min-height: 2rem;
    }
}

/* Inventory Compact Mode (narrow widths, < 6 grid units) */
.rpg-inventory-compact .rpg-inventory-subtabs {
    gap: 0.25rem; /* Reduced from 0.5rem */
}

.rpg-inventory-compact .rpg-inventory-subtab {
    padding: 0.4rem 0.6rem; /* Reduced from 0.5rem 1rem */
    font-size: 0.85rem;
}

/* Hide labels on very narrow widths, show icons only */
.rpg-inventory-compact .rpg-subtab-label {
    display: none;
}

.rpg-inventory-compact .rpg-inventory-subtab i {
    margin: 0;
}

/* Compact mode: truncate long header titles */
.rpg-inventory-compact .rpg-inventory-header h4 {
    font-size: 0.9rem;
    max-width: 140px; /* Constrain to prevent overflow */
    overflow: hidden;
    text-overflow: ellipsis;
    white-space: nowrap;
}

/* Compact mode: reduce header action button sizes */
.rpg-inventory-compact .rpg-inventory-header-actions {
    gap: 0.5rem; /* Reduced from 0.75rem */
}

.rpg-inventory-compact .rpg-btn-label {
    display: none;
}

.rpg-inventory-compact .rpg-inventory-add-btn {
    padding: 0;
    width: 32px !important; /* Override min-width: fit-content */
    height: 32px;
    min-width: 32px;
    min-height: 32px;
    display: inline-flex;
    justify-content: center;
    align-items: center;
}

.rpg-inventory-compact .rpg-view-toggle-btn {
    padding: 0.4rem;
    min-width: 32px;
}

/* ============================================
   QUESTS SYSTEM STYLING
   ============================================ */

/* Quest Container */
#rpg-quests {
    display: flex;
    flex-direction: column;
    gap: 1rem;
    padding: 0.5rem;
    font-size: 0.9rem;
}

/* Quest Sub-tabs Navigation (Main / Optional) */
.rpg-quests-subtabs {
    display: flex;
    gap: 0.5rem;
    border-bottom: 2px solid var(--SmartThemeBorderColor);
    padding-bottom: 0.5rem;
}

.rpg-quests-subtab {
    flex: 1;
    padding: 0.5rem 1rem;
    background: transparent;
    border: 2px solid var(--SmartThemeBorderColor);
    border-radius: 0.25rem;
    color: var(--SmartThemeBodyColor);
    cursor: pointer;
    transition: all 0.2s ease;
    font-weight: 500;
    text-align: center;
}

.rpg-quests-subtab:hover {
    background: rgba(var(--rpg-highlight-rgb, 233, 69, 96), 0.1);
    border-color: var(--rpg-highlight);
    color: var(--rpg-highlight);
}

.rpg-quests-subtab.active {
    background: transparent;
    border-color: var(--rpg-highlight);
    color: var(--rpg-highlight);
    font-weight: 600;
}

/* Quest Sections */
.rpg-quest-section {
    display: flex;
    flex-direction: column;
    gap: 0.75rem;
}

.rpg-quest-header {
    display: flex;
    justify-content: space-between;
    align-items: center;
    padding-bottom: 0.5rem;
    border-bottom: 1px solid var(--SmartThemeBorderColor);
}

.rpg-quest-header h4 {
    margin: 0;
    font-size: 1.1rem;
    color: var(--SmartThemeBodyColor);
}

.rpg-quest-content {
    display: flex;
    flex-direction: column;
    gap: 0.75rem;
}

/* Main Quest Display */
.rpg-main-quest-display {
    padding: 0.75rem;
    background: var(--SmartThemeBlurTintColor);
    border: 2px solid var(--rpg-highlight);
    border-radius: 0.25rem;
    color: var(--SmartThemeBodyColor);
    line-height: 1.6;
    white-space: pre-wrap;
    word-wrap: break-word;
    font-size: 1rem;
    font-weight: 500;
}

.rpg-main-quest-actions {
    display: flex;
    gap: 0.5rem;
    justify-content: flex-end;
}

/* Optional Quests List */
.rpg-quest-list {
    display: flex;
    flex-direction: column;
    gap: 0.5rem;
}

.rpg-quest-item {
    display: flex;
    align-items: center;
    gap: 0.75rem;
    padding: 0.75rem;
    background: var(--SmartThemeBlurTintColor);
    border: 1px solid var(--SmartThemeBorderColor);
    border-radius: 0.25rem;
    transition: all 0.2s ease;
}

.rpg-quest-item:hover {
    border-color: var(--rpg-highlight);
    background: rgba(var(--rpg-highlight-rgb, 233, 69, 96), 0.05);
}

.rpg-quest-title {
    flex: 1;
    color: var(--SmartThemeBodyColor);
    line-height: 1.5;
    word-wrap: break-word;
}

.rpg-quest-actions {
    display: flex;
    gap: 0.5rem;
}

/* Quest Buttons */
.rpg-quest-edit,
.rpg-quest-remove,
.rpg-add-quest-btn {
    padding: 0.4rem 0.75rem;
    border: 1px solid var(--SmartThemeBorderColor);
    border-radius: 0.25rem;
    background: var(--SmartThemeBlurTintColor);
    color: var(--SmartThemeBodyColor);
    cursor: pointer;
    transition: all 0.2s ease;
    font-size: 0.85rem;
    display: flex;
    align-items: center;
    gap: 0.35rem;
}

.rpg-quest-edit:hover {
    background: var(--ac-style-color-matchedText);
    border-color: var(--ac-style-color-matchedText);
    color: white;
}

.rpg-quest-remove:hover {
    background: #e74c3c;
    border-color: #e74c3c;
    color: white;
}

.rpg-add-quest-btn {
    background: transparent;
    border-color: var(--rpg-highlight);
    color: var(--rpg-highlight);
}

.rpg-add-quest-btn:hover {
    background: rgba(var(--rpg-highlight-rgb, 233, 69, 96), 0.1);
    border-color: var(--rpg-highlight);
}

/* Quest Empty State */
.rpg-quest-empty {
    padding: 2rem;
    text-align: center;
    color: var(--SmartThemeFastUISliderColColor);
    font-style: italic;
}

/* Quest Hint */
.rpg-quest-hint {
    padding: 0.5rem;
    background: transparent;
    border: 2px solid var(--rpg-highlight);
    border-radius: 0.25rem;
    font-size: 0.85rem;
    color: var(--SmartThemeFastUISliderColColor);
    display: flex;
    gap: 0.5rem;
    align-items: flex-start;
}

.rpg-quest-hint i {
    margin-top: 0.1rem;
}

/* Quest Inline Edit Form */
.rpg-quest-edit-form {
    display: flex;
    flex-direction: column;
    gap: 0.75rem;
    padding: 0.75rem;
    background: var(--SmartThemeBlurTintColor);
    border: 2px solid var(--rpg-highlight);
    border-radius: 0.25rem;
}

.rpg-quest-edit-form input,
.rpg-quest-edit-form textarea {
    width: 100%;
    padding: 0.5rem;
    background: rgba(0, 0, 0, 0.3);
    border: 1px solid var(--SmartThemeBorderColor);
    border-radius: 0.25rem;
    color: var(--SmartThemeBodyColor);
    font-family: inherit;
    font-size: 0.9rem;
}

.rpg-quest-edit-form input:focus,
.rpg-quest-edit-form textarea:focus {
    outline: none;
    border-color: var(--rpg-highlight);
}

.rpg-quest-edit-actions {
    display: flex;
    gap: 0.5rem;
    justify-content: flex-end;
}

.rpg-quest-save,
.rpg-quest-cancel {
    padding: 0.5rem 1rem;
    border: 1px solid var(--SmartThemeBorderColor);
    border-radius: 0.25rem;
    cursor: pointer;
    font-size: 0.85rem;
    transition: all 0.2s ease;
}

.rpg-quest-save {
    background: var(--rpg-highlight);
    border-color: var(--rpg-highlight);
    color: white;
}

.rpg-quest-save:hover {
    background: #ff6b81;
    border-color: #ff6b81;
}

.rpg-quest-cancel {
    background: transparent;
    color: var(--SmartThemeBodyColor);
}

.rpg-quest-cancel:hover {
    background: rgba(255, 255, 255, 0.1);
}

/* Quest widget header constraints for wide layouts */
.rpg-quests-wide .rpg-quest-section-title {
    max-width: 200px;
    flex-shrink: 0;
    overflow: hidden;
    text-overflow: ellipsis;
    white-space: nowrap;
}

.rpg-quests-wide .rpg-quest-header {
    gap: 1rem;
}

/* Quest widget compact mode (narrow widths, < 3 grid units) */
.rpg-quests-compact .rpg-quest-section-title {
    font-size: 0.95rem;
    max-width: 120px;
    overflow: hidden;
    text-overflow: ellipsis;
    white-space: nowrap;
}

.rpg-quests-compact .rpg-quest-header {
    gap: 0.5rem; /* Reduced from default */
}

.rpg-quests-compact .rpg-btn-label {
    display: none;
}

.rpg-quests-compact .rpg-add-quest-btn {
    padding: 0;
    width: 32px !important; /* Override base button min-width */
    height: 32px;
    min-width: 32px;
    min-height: 32px;
    display: inline-flex;
    justify-content: center;
    align-items: center;
}

.rpg-quests-compact .rpg-quest-item {
    padding: 0.5rem; /* Reduced padding */
}

/* Mobile Responsive Styles */
@media (max-width: 768px) {
    .rpg-quests-subtabs {
        flex-direction: column;
        gap: 0.5rem;
    }

    .rpg-quests-subtab {
        padding: 0.75rem;
        font-size: 1rem;
    }

    .rpg-quest-header h4 {
        font-size: 1rem;
    }

    .rpg-quest-edit,
    .rpg-quest-remove,
    .rpg-add-quest-btn {
        padding: 0.6rem 1rem;
        font-size: 0.95rem;
        min-height: 2.5rem;
    }

    .rpg-quest-item {
        flex-direction: column;
        align-items: flex-start;
    }

    .rpg-quest-actions {
        width: 100%;
        justify-content: space-between;
    }

    .rpg-main-quest-actions {
        flex-direction: column;
    }

    .rpg-main-quest-actions button {
        width: 100%;
    }
}


/* ========================================
   Tracker Settings & Widget Integration
   ======================================== */

/* Tracker Editor Help Text */
.rpg-editor-help {
    display: flex;
    align-items: flex-start;
    gap: 0.75em;
    padding: 0.75em 1em;
    margin: 0 0 1em 0;
    background: rgba(100, 149, 237, 0.1);
    border: 1px solid rgba(100, 149, 237, 0.3);
    border-radius: 0.375em;
    color: var(--rpg-text);
    font-size: 0.875em;
    line-height: 1.5;
}

.rpg-editor-help i {
    color: #6495ed;
    font-size: 1.1em;
    margin-top: 0.15em;
    flex-shrink: 0;
}

/* Empty Widget State */
.rpg-widget-empty-state {
    display: flex;
    flex-direction: column;
    align-items: center;
    justify-content: center;
    padding: 2em 1em;
    text-align: center;
    color: var(--rpg-text);
    opacity: 0.7;
    height: 100%;
}

.rpg-widget-empty-state p {
    margin: 0.5em 0;
}

.rpg-widget-empty-state p:first-child {
    font-size: 1.2em;
    font-weight: 600;
}

.rpg-widget-empty-state a {
    color: var(--rpg-highlight);
    text-decoration: underline;
    cursor: pointer;
}

.rpg-widget-empty-state a:hover {
    opacity: 0.8;
}

/* ========================================
   MOBILE FONT SIZE OVERRIDES (ALL SCREENS)
   Apply to screens up to 1000px
   ======================================== */
@media (max-width: 1000px) {
    /* Collapse toggle button */
    .rpg-collapse-toggle {
        font-size: clamp(16px, 3vw, 20px) !important;
    }

    /* Top position panel titles */
    .rpg-panel.rpg-position-top .rpg-stats-title {
        font-size: clamp(12px, 2.6vw, 16px) !important;
    }

    .rpg-panel.rpg-position-top .rpg-mood {
        font-size: clamp(10px, 2vw, 13px) !important;
    }

    .rpg-panel.rpg-position-top .rpg-classic-stats-title {
        font-size: clamp(10px, 2vw, 13px) !important;
    }

    .rpg-panel.rpg-position-top .rpg-classic-stat-label {
        font-size: clamp(8px, 1.7vw, 11px) !important;
    }

    .rpg-panel.rpg-position-top .rpg-classic-stat-value {
        font-size: clamp(12px, 2.6vw, 16px) !important;
    }

    .rpg-panel.rpg-position-top .rpg-classic-stat-btn {
        font-size: clamp(10px, 2.2vw, 14px) !important;
    }

    .rpg-panel.rpg-position-top .rpg-info-content,
    .rpg-panel.rpg-position-top .rpg-thoughts-content {
        font-size: clamp(10px, 2.2vw, 14px) !important;
    }

    /* Panel header */
    .rpg-panel-header h3 {
        font-size: clamp(14px, 3.4vw, 18px) !important;
    }

    /* Loading indicator */
    .rpg-loading {
        font-size: clamp(12px, 2.6vw, 16px) !important;
    }

    /* Dice display */
    .rpg-dice-display {
        font-size: clamp(10px, 2vw, 13px) !important;
    }

    .rpg-dice-display i {
        font-size: clamp(12px, 2.6vw, 16px) !important;
    }

    .rpg-clear-dice-btn {
        font-size: clamp(14px, 3vw, 18px) !important;
    }
}<|MERGE_RESOLUTION|>--- conflicted
+++ resolved
@@ -5281,7 +5281,6 @@
     font-size: 0.95em;
 }
 
-<<<<<<< HEAD
 .rpg-stat-name:focus,
 .rpg-attr-name:focus {
     outline: none;
@@ -5290,11 +5289,9 @@
 
 .rpg-stat-remove,
 .rpg-attr-remove {
-=======
 .rpg-stat-remove,
 .rpg-attr-remove,
 .rpg-remove-relationship {
->>>>>>> ad4b4fee
     flex-shrink: 0;
     padding: 0.375em 0.625em;
     background: var(--rpg-highlight);
