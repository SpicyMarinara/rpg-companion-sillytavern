--- conflicted
+++ resolved
@@ -5072,7 +5072,6 @@
         display: flex;
     }
 
-<<<<<<< HEAD
     /* Show the mobile FAB refresh button (but hidden by opacity) */
     .rpg-mobile-refresh {
         display: flex;
@@ -5090,9 +5089,6 @@
     }
 
     /* Hide toggle FAB when panel is open */
-=======
-    /* Hide FAB when panel is open */
->>>>>>> 87cfcb69
     body:has(.rpg-panel.rpg-mobile-open) .rpg-mobile-toggle {
         opacity: 0;
         pointer-events: none;
@@ -6123,7 +6119,6 @@
     cursor: pointer;
     transition: all 0.2s ease;
     font-weight: 500;
-<<<<<<< HEAD
     display: flex;
     align-items: center;
     justify-content: center;
@@ -6136,9 +6131,6 @@
 
 .rpg-subtab-label {
     display: inline;
-=======
-    text-align: center;
->>>>>>> 87cfcb69
 }
 
 .rpg-inventory-subtab:hover {
