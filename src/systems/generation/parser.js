--- conflicted
+++ resolved
@@ -50,7 +50,6 @@
         debugLog(`[RPG Parser] --- Code Block ${i + 1} ---`);
         debugLog('[RPG Parser] First 300 chars:', content.substring(0, 300));
 
-<<<<<<< HEAD
         // Check if this is a combined code block with multiple sections
         const hasMultipleSections = (
             content.match(/Stats\s*\n\s*---/i) &&
@@ -59,91 +58,73 @@
 
         if (hasMultipleSections) {
             // Split the combined code block into individual sections
-            // console.log('[RPG Companion] ✓ Found combined code block with multiple sections');
+            debugLog('[RPG Parser] ✓ Found combined code block with multiple sections');
 
             // Extract User Stats section
             const statsMatch = content.match(/(User )?Stats\s*\n\s*---[\s\S]*?(?=\n\s*\n\s*(Info Box|Present Characters)|$)/i);
             if (statsMatch && !result.userStats) {
                 result.userStats = statsMatch[0].trim();
-                // console.log('[RPG Companion] ✓ Extracted Stats from combined block');
+                debugLog('[RPG Parser] ✓ Extracted Stats from combined block');
             }
 
             // Extract Info Box section
             const infoBoxMatch = content.match(/Info Box\s*\n\s*---[\s\S]*?(?=\n\s*\n\s*Present Characters|$)/i);
             if (infoBoxMatch && !result.infoBox) {
                 result.infoBox = infoBoxMatch[0].trim();
-                // console.log('[RPG Companion] ✓ Extracted Info Box from combined block');
+                debugLog('[RPG Parser] ✓ Extracted Info Box from combined block');
             }
 
             // Extract Present Characters section
             const charactersMatch = content.match(/Present Characters\s*\n\s*---[\s\S]*$/i);
             if (charactersMatch && !result.characterThoughts) {
                 result.characterThoughts = charactersMatch[0].trim();
-                // console.log('[RPG Companion] ✓ Extracted Present Characters from combined block');
+                debugLog('[RPG Parser] ✓ Extracted Present Characters from combined block');
             }
         } else {
-            // Handle separate code blocks (original behavior)
-            // Match Stats section
-            if (content.match(/Stats\s*\n\s*---/i) && !result.userStats) {
+            // Handle separate code blocks with flexible pattern matching
+            // Match Stats section - flexible patterns
+            const isStats =
+                content.match(/Stats\s*\n\s*---/i) ||
+                content.match(/User Stats\s*\n\s*---/i) ||
+                content.match(/Player Stats\s*\n\s*---/i) ||
+                // Fallback: look for stat keywords without strict header
+                (content.match(/Health:\s*\d+%/i) && content.match(/Energy:\s*\d+%/i));
+
+            // Match Info Box section - flexible patterns
+            const isInfoBox =
+                content.match(/Info Box\s*\n\s*---/i) ||
+                content.match(/Scene Info\s*\n\s*---/i) ||
+                content.match(/Information\s*\n\s*---/i) ||
+                // Fallback: look for info box keywords
+                (content.match(/Date:/i) && content.match(/Location:/i) && content.match(/Time:/i));
+
+            // Match Present Characters section - flexible patterns
+            const isCharacters =
+                content.match(/Present Characters\s*\n\s*---/i) ||
+                content.match(/Characters\s*\n\s*---/i) ||
+                content.match(/Character Thoughts\s*\n\s*---/i) ||
+                // Fallback: look for table-like structure with emoji and pipes
+                (content.includes(" | ") && (content.includes("Thoughts") || content.includes("💭")));
+
+            if (isStats && !result.userStats) {
                 result.userStats = content;
-                // console.log('[RPG Companion] ✓ Found Stats section');
-            }
-            // Match Info Box section
-            else if (content.match(/Info Box\s*\n\s*---/i) && !result.infoBox) {
+                debugLog('[RPG Parser] ✓ Matched: Stats section');
+            } else if (isInfoBox && !result.infoBox) {
                 result.infoBox = content;
-                // console.log('[RPG Companion] ✓ Found Info Box section');
-            }
-            // Match Present Characters section - flexible matching
-            else if ((content.match(/Present Characters\s*\n\s*---/i) || content.includes(" | ")) && !result.characterThoughts) {
+                debugLog('[RPG Parser] ✓ Matched: Info Box section');
+            } else if (isCharacters && !result.characterThoughts) {
                 result.characterThoughts = content;
-                // console.log('[RPG Companion] ✓ Found Present Characters section:', content);
+                debugLog('[RPG Parser] ✓ Matched: Present Characters section');
+                debugLog('[RPG Parser] Full content:', content);
             } else {
-                // console.log('[RPG Companion] ✗ Code block did not match any section');
-            }
-=======
-        // Match Stats section - flexible patterns
-        const isStats =
-            content.match(/Stats\s*\n\s*---/i) ||
-            content.match(/User Stats\s*\n\s*---/i) ||
-            content.match(/Player Stats\s*\n\s*---/i) ||
-            // Fallback: look for stat keywords without strict header
-            (content.match(/Health:\s*\d+%/i) && content.match(/Energy:\s*\d+%/i));
-
-        // Match Info Box section - flexible patterns
-        const isInfoBox =
-            content.match(/Info Box\s*\n\s*---/i) ||
-            content.match(/Scene Info\s*\n\s*---/i) ||
-            content.match(/Information\s*\n\s*---/i) ||
-            // Fallback: look for info box keywords
-            (content.match(/Date:/i) && content.match(/Location:/i) && content.match(/Time:/i));
-
-        // Match Present Characters section - flexible patterns
-        const isCharacters =
-            content.match(/Present Characters\s*\n\s*---/i) ||
-            content.match(/Characters\s*\n\s*---/i) ||
-            content.match(/Character Thoughts\s*\n\s*---/i) ||
-            // Fallback: look for table-like structure with emoji and pipes
-            (content.includes(" | ") && (content.includes("Thoughts") || content.includes("💭")));
-
-        if (isStats) {
-            result.userStats = content;
-            debugLog('[RPG Parser] ✓ Matched: Stats section');
-        } else if (isInfoBox) {
-            result.infoBox = content;
-            debugLog('[RPG Parser] ✓ Matched: Info Box section');
-        } else if (isCharacters) {
-            result.characterThoughts = content;
-            debugLog('[RPG Parser] ✓ Matched: Present Characters section');
-            debugLog('[RPG Parser] Full content:', content);
-        } else {
-            debugLog('[RPG Parser] ✗ No match - checking patterns:');
-            debugLog('[RPG Parser]   - Has "Stats\\n---"?', !!content.match(/Stats\s*\n\s*---/i));
-            debugLog('[RPG Parser]   - Has stat keywords?', !!(content.match(/Health:\s*\d+%/i) && content.match(/Energy:\s*\d+%/i)));
-            debugLog('[RPG Parser]   - Has "Info Box\\n---"?', !!content.match(/Info Box\s*\n\s*---/i));
-            debugLog('[RPG Parser]   - Has info keywords?', !!(content.match(/Date:/i) && content.match(/Location:/i)));
-            debugLog('[RPG Parser]   - Has "Present Characters\\n---"?', !!content.match(/Present Characters\s*\n\s*---/i));
-            debugLog('[RPG Parser]   - Has " | " + thoughts?', !!(content.includes(" | ") && (content.includes("Thoughts") || content.includes("💭"))));
->>>>>>> e291e8e6
+                debugLog('[RPG Parser] ✗ No match - checking patterns:');
+                debugLog('[RPG Parser]   - Has "Stats\\n---"?', !!content.match(/Stats\s*\n\s*---/i));
+                debugLog('[RPG Parser]   - Has stat keywords?', !!(content.match(/Health:\s*\d+%/i) && content.match(/Energy:\s*\d+%/i)));
+                debugLog('[RPG Parser]   - Has "Info Box\\n---"?', !!content.match(/Info Box\s*\n\s*---/i));
+                debugLog('[RPG Parser]   - Has info keywords?', !!(content.match(/Date:/i) && content.match(/Location:/i)));
+                debugLog('[RPG Parser]   - Has "Present Characters\\n---"?', !!content.match(/Present Characters\s*\n\s*---/i));
+                debugLog('[RPG Parser]   - Has " | " + thoughts?', !!(content.includes(" | ") && (content.includes("Thoughts") || content.includes("💭"))));
+            }
         }
     }
 
