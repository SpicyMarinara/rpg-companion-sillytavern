/**
 * Core Persistence Module
 * Handles saving/loading extension settings and chat data
 */

import { saveSettingsDebounced, chat_metadata, saveChatDebounced } from '../../../../../../script.js';
import { getContext } from '../../../../../extensions.js';
import {
    extensionSettings,
    lastGeneratedData,
    committedTrackerData,
    setExtensionSettings,
    updateExtensionSettings,
    setLastGeneratedData,
    setCommittedTrackerData,
    FEATURE_FLAGS
} from './state.js';
import { migrateInventory } from '../utils/migration.js';
import { validateStoredInventory, cleanItemString } from '../utils/security.js';
import { generateDefaultDashboard, migrateV1ToV2Dashboard, validateDashboardConfig } from '../systems/dashboard/defaultLayout.js';

const extensionName = 'third-party/rpg-companion-sillytavern';

/**
 * Validates extension settings structure
 * @param {Object} settings - Settings object to validate
 * @returns {boolean} True if valid, false otherwise
 */
function validateSettings(settings) {
    if (!settings || typeof settings !== 'object') {
        return false;
    }

    // Check for required top-level properties
    if (typeof settings.enabled !== 'boolean' ||
        typeof settings.autoUpdate !== 'boolean' ||
        !settings.userStats || typeof settings.userStats !== 'object') {
        console.warn('[RPG Companion] Settings validation failed: missing required properties');
        return false;
    }

    // Validate userStats structure
    const stats = settings.userStats;
    if (typeof stats.health !== 'number' ||
        typeof stats.satiety !== 'number' ||
        typeof stats.energy !== 'number') {
        console.warn('[RPG Companion] Settings validation failed: invalid userStats structure');
        return false;
    }

    return true;
}

/**
 * Loads the extension settings from the global settings object.
 * Automatically migrates v1 inventory to v2 format if needed.
 */
export function loadSettings() {
    try {
        const context = getContext();
        const extension_settings = context.extension_settings || context.extensionSettings;

        // Validate extension_settings structure
        if (!extension_settings || typeof extension_settings !== 'object') {
            console.warn('[RPG Companion] extension_settings is not available, using default settings');
            return;
        }

        if (extension_settings[extensionName]) {
            const savedSettings = extension_settings[extensionName];

            // Validate loaded settings
            if (!validateSettings(savedSettings)) {
                console.warn('[RPG Companion] Loaded settings failed validation, using defaults');
                console.warn('[RPG Companion] Invalid settings:', savedSettings);
                // Save valid defaults to replace corrupt data
                saveSettings();
                return;
            }

            updateExtensionSettings(savedSettings);
            // console.log('[RPG Companion] Settings loaded:', extensionSettings);
        } else {
            // console.log('[RPG Companion] No saved settings found, using defaults');
        }

        // Migrate inventory if feature flag enabled
        if (FEATURE_FLAGS.useNewInventory) {
            const migrationResult = migrateInventory(extensionSettings.userStats.inventory);
            if (migrationResult.migrated) {
                console.log(`[RPG Companion] Inventory migrated from ${migrationResult.source} to v2 format`);
                extensionSettings.userStats.inventory = migrationResult.inventory;
                saveSettings(); // Persist migrated inventory
            }
        }

<<<<<<< HEAD
        // Migrate to v2.0 dashboard if not present
        if (!extensionSettings.dashboard || !extensionSettings.dashboard.tabs || extensionSettings.dashboard.tabs.length === 0) {
            console.log('[RPG Companion] Dashboard v2.0 not found, migrating from v1.x');
            extensionSettings.dashboard = migrateV1ToV2Dashboard(extensionSettings);
            saveSettings(); // Persist migrated dashboard
        } else {
            // Validate existing dashboard config
            if (!validateDashboardConfig(extensionSettings.dashboard)) {
                console.warn('[RPG Companion] Dashboard config invalid, regenerating default');
                extensionSettings.dashboard = generateDefaultDashboard();
                saveSettings();
            }
=======
        // Migrate to trackerConfig if it doesn't exist
        if (!extensionSettings.trackerConfig) {
            console.log('[RPG Companion] Migrating to trackerConfig format');
            migrateToTrackerConfig();
            saveSettings(); // Persist migration
>>>>>>> 82b9564e
        }
    } catch (error) {
        console.error('[RPG Companion] Error loading settings:', error);
        console.error('[RPG Companion] Error details:', error.message, error.stack);
        console.warn('[RPG Companion] Using default settings due to load error');
        // Settings will remain at defaults from state.js
    }

    // Validate inventory structure (Bug #3 fix)
    validateInventoryStructure(extensionSettings.userStats.inventory, 'settings');
}

/**
 * Saves the extension settings to the global settings object.
 */
export function saveSettings() {
    const context = getContext();
    const extension_settings = context.extension_settings || context.extensionSettings;

    if (!extension_settings) {
        console.error('[RPG Companion] extension_settings is not available, cannot save');
        return;
    }

    extension_settings[extensionName] = extensionSettings;
    saveSettingsDebounced();
}

/**
 * Saves RPG data to the current chat's metadata.
 */
export function saveChatData() {
    if (!chat_metadata) {
        return;
    }

    chat_metadata.rpg_companion = {
        userStats: extensionSettings.userStats,
        classicStats: extensionSettings.classicStats,
        quests: extensionSettings.quests,
        lastGeneratedData: lastGeneratedData,
        committedTrackerData: committedTrackerData,
        timestamp: Date.now()
    };

    saveChatDebounced();
}

/**
 * Updates the last assistant message's swipe data with current tracker data.
 * This ensures user edits are preserved across swipes and included in generation context.
 */
export function updateMessageSwipeData() {
    const chat = getContext().chat;
    if (!chat || chat.length === 0) {
        return;
    }

    // Find the last assistant message
    for (let i = chat.length - 1; i >= 0; i--) {
        const message = chat[i];
        if (!message.is_user) {
            // Found last assistant message - update its swipe data
            if (!message.extra) {
                message.extra = {};
            }
            if (!message.extra.rpg_companion_swipes) {
                message.extra.rpg_companion_swipes = {};
            }

            const swipeId = message.swipe_id || 0;
            message.extra.rpg_companion_swipes[swipeId] = {
                userStats: lastGeneratedData.userStats,
                infoBox: lastGeneratedData.infoBox,
                characterThoughts: lastGeneratedData.characterThoughts
            };

            // console.log('[RPG Companion] Updated message swipe data after user edit');
            break;
        }
    }
}

/**
 * Loads RPG data from the current chat's metadata.
 * Automatically migrates v1 inventory to v2 format if needed.
 */
export function loadChatData() {
    if (!chat_metadata || !chat_metadata.rpg_companion) {
        // Reset to defaults if no data exists
        updateExtensionSettings({
            userStats: {
                health: 100,
                satiety: 100,
                energy: 100,
                hygiene: 100,
                arousal: 0,
                mood: '😐',
                conditions: 'None',
                // Use v2 inventory format for defaults
                inventory: {
                    version: 2,
                    onPerson: "None",
                    stored: {},
                    assets: "None"
                }
            }
        });
        setLastGeneratedData({
            userStats: null,
            infoBox: null,
            characterThoughts: null,
            html: null
        });
        setCommittedTrackerData({
            userStats: null,
            infoBox: null,
            characterThoughts: null
        });
        return;
    }

    const savedData = chat_metadata.rpg_companion;

    // Restore stats
    if (savedData.userStats) {
        extensionSettings.userStats = { ...savedData.userStats };
    }

    // Restore classic stats
    if (savedData.classicStats) {
        extensionSettings.classicStats = { ...savedData.classicStats };
    }

    // Restore quests
    if (savedData.quests) {
        extensionSettings.quests = { ...savedData.quests };
    } else {
        // Initialize with defaults if not present
        extensionSettings.quests = {
            main: "None",
            optional: []
        };
    }

    // Restore last generated data
    if (savedData.lastGeneratedData) {
        setLastGeneratedData({ ...savedData.lastGeneratedData });
    }

    // Restore committed tracker data
    if (savedData.committedTrackerData) {
        setCommittedTrackerData({ ...savedData.committedTrackerData });
    }

    // Migrate inventory in chat data if feature flag enabled
    if (FEATURE_FLAGS.useNewInventory && extensionSettings.userStats.inventory) {
        const migrationResult = migrateInventory(extensionSettings.userStats.inventory);
        if (migrationResult.migrated) {
            console.log(`[RPG Companion] Chat inventory migrated from ${migrationResult.source} to v2 format`);
            extensionSettings.userStats.inventory = migrationResult.inventory;
            saveChatData(); // Persist migrated inventory to chat metadata
        }
    }

    // Validate inventory structure (Bug #3 fix)
    validateInventoryStructure(extensionSettings.userStats.inventory, 'chat');

    // console.log('[RPG Companion] Loaded chat data:', savedData);
}

/**
 * Validates and repairs inventory structure to prevent corruption.
 * Ensures all v2 fields exist and are the correct type.
 * Fixes Bug #3: Location disappears when switching tabs
 *
 * @param {Object} inventory - Inventory object to validate
 * @param {string} source - Source of load ('settings' or 'chat') for logging
 * @private
 */
function validateInventoryStructure(inventory, source) {
    if (!inventory || typeof inventory !== 'object') {
        console.error(`[RPG Companion] Invalid inventory from ${source}, resetting to defaults`);
        extensionSettings.userStats.inventory = {
            version: 2,
            onPerson: "None",
            stored: {},
            assets: "None"
        };
        saveSettings();
        return;
    }

    let needsSave = false;

    // Ensure v2 structure
    if (inventory.version !== 2) {
        console.warn(`[RPG Companion] Inventory from ${source} missing version, setting to 2`);
        inventory.version = 2;
        needsSave = true;
    }

    // Validate onPerson field
    if (typeof inventory.onPerson !== 'string') {
        console.warn(`[RPG Companion] Invalid onPerson from ${source}, resetting to "None"`);
        inventory.onPerson = "None";
        needsSave = true;
    } else {
        // Clean items in onPerson (removes corrupted/dangerous items)
        const cleanedOnPerson = cleanItemString(inventory.onPerson);
        if (cleanedOnPerson !== inventory.onPerson) {
            console.warn(`[RPG Companion] Cleaned corrupted items from onPerson inventory (${source})`);
            inventory.onPerson = cleanedOnPerson;
            needsSave = true;
        }
    }

    // Validate stored field (CRITICAL for Bug #3)
    if (!inventory.stored || typeof inventory.stored !== 'object' || Array.isArray(inventory.stored)) {
        console.error(`[RPG Companion] Corrupted stored inventory from ${source}, resetting to empty object`);
        inventory.stored = {};
        needsSave = true;
    } else {
        // Validate stored object keys/values
        const cleanedStored = validateStoredInventory(inventory.stored);
        if (JSON.stringify(cleanedStored) !== JSON.stringify(inventory.stored)) {
            console.warn(`[RPG Companion] Cleaned dangerous/invalid stored locations from ${source}`);
            inventory.stored = cleanedStored;
            needsSave = true;
        }
    }

    // Validate assets field
    if (typeof inventory.assets !== 'string') {
        console.warn(`[RPG Companion] Invalid assets from ${source}, resetting to "None"`);
        inventory.assets = "None";
        needsSave = true;
    } else {
        // Clean items in assets (removes corrupted/dangerous items)
        const cleanedAssets = cleanItemString(inventory.assets);
        if (cleanedAssets !== inventory.assets) {
            console.warn(`[RPG Companion] Cleaned corrupted items from assets inventory (${source})`);
            inventory.assets = cleanedAssets;
            needsSave = true;
        }
    }

    // Persist repairs if needed
    if (needsSave) {
        console.log(`[RPG Companion] Repaired inventory structure from ${source}, saving...`);
        saveSettings();
        if (source === 'chat') {
            saveChatData();
        }
    }
}

/**
 * Migrates old settings format to new trackerConfig format
 * Converts statNames to customStats array and sets up default config
 */
function migrateToTrackerConfig() {
    // Initialize trackerConfig if it doesn't exist
    if (!extensionSettings.trackerConfig) {
        extensionSettings.trackerConfig = {
            userStats: {
                customStats: [],
                showRPGAttributes: true,
                statusSection: {
                    enabled: true,
                    showMoodEmoji: true,
                    customFields: ['Conditions']
                },
                skillsSection: {
                    enabled: false,
                    label: 'Skills'
                }
            },
            infoBox: {
                widgets: {
                    date: { enabled: true, format: 'Weekday, Month, Year' },
                    weather: { enabled: true },
                    temperature: { enabled: true, unit: 'C' },
                    time: { enabled: true },
                    location: { enabled: true },
                    recentEvents: { enabled: true }
                }
            },
            presentCharacters: {
                showEmoji: true,
                showName: true,
                customFields: [
                    { id: 'physicalState', label: 'Physical State', enabled: true, placeholder: 'Visible Physical State (up to three traits)' },
                    { id: 'demeanor', label: 'Demeanor Cue', enabled: true, placeholder: 'Observable Demeanor Cue (one trait)' },
                    { id: 'relationship', label: 'Relationship', enabled: true, type: 'relationship', placeholder: 'Enemy/Neutral/Friend/Lover' },
                    { id: 'internalMonologue', label: 'Internal Monologue', enabled: true, placeholder: 'Internal Monologue (in first person POV, up to three sentences long)' }
                ],
                characterStats: {
                    enabled: false,
                    stats: []
                }
            }
        };
    }

    // Migrate old statNames to customStats if statNames exists
    if (extensionSettings.statNames && extensionSettings.trackerConfig.userStats.customStats.length === 0) {
        const statOrder = ['health', 'satiety', 'energy', 'hygiene', 'arousal'];
        extensionSettings.trackerConfig.userStats.customStats = statOrder.map(id => ({
            id: id,
            name: extensionSettings.statNames[id] || id.charAt(0).toUpperCase() + id.slice(1),
            enabled: true
        }));
        console.log('[RPG Companion] Migrated statNames to customStats array');
    }

    // Ensure all stats have corresponding values in userStats
    if (extensionSettings.userStats) {
        for (const stat of extensionSettings.trackerConfig.userStats.customStats) {
            if (extensionSettings.userStats[stat.id] === undefined) {
                extensionSettings.userStats[stat.id] = stat.id === 'arousal' ? 0 : 100;
            }
        }
    }

    // Migrate old presentCharacters structure to new format
    if (extensionSettings.trackerConfig.presentCharacters) {
        const pc = extensionSettings.trackerConfig.presentCharacters;

        // Check if using old flat customFields structure (has 'label' or 'placeholder' keys)
        if (pc.customFields && pc.customFields.length > 0) {
            const hasOldFormat = pc.customFields.some(f => f.label || f.placeholder || f.type === 'relationship');

            if (hasOldFormat) {
                console.log('[RPG Companion] Migrating Present Characters to new structure');

                // Extract relationship fields from old customFields
                const relationshipFields = ['Lover', 'Friend', 'Ally', 'Enemy', 'Neutral'];

                // Extract non-relationship fields and convert to new format
                const newCustomFields = pc.customFields
                    .filter(f => f.type !== 'relationship' && f.id !== 'internalMonologue')
                    .map(f => ({
                        id: f.id,
                        name: f.label || f.name || 'Field',
                        enabled: f.enabled !== false,
                        description: f.placeholder || f.description || ''
                    }));

                // Extract thoughts config from old Internal Monologue field
                const thoughtsField = pc.customFields.find(f => f.id === 'internalMonologue');
                const thoughts = {
                    enabled: thoughtsField ? (thoughtsField.enabled !== false) : true,
                    name: 'Thoughts',
                    description: thoughtsField?.placeholder || 'Internal monologue (in first person POV, up to three sentences long)'
                };

                // Update to new structure
                pc.relationshipFields = relationshipFields;
                pc.customFields = newCustomFields;
                pc.thoughts = thoughts;

                console.log('[RPG Companion] Present Characters migration complete');
                saveSettings(); // Persist the migration
            }
        }

        // Ensure new structure exists even if migration wasn't needed
        if (!pc.relationshipFields) {
            pc.relationshipFields = ['Lover', 'Friend', 'Ally', 'Enemy', 'Neutral'];
        }
        if (!pc.relationshipEmojis) {
            // Create default emoji mapping from relationshipFields
            pc.relationshipEmojis = {
                'Lover': '❤️',
                'Friend': '⭐',
                'Ally': '🤝',
                'Enemy': '⚔️',
                'Neutral': '⚖️'
            };
        }
        if (!pc.thoughts) {
            pc.thoughts = {
                enabled: true,
                name: 'Thoughts',
                description: 'Internal monologue (in first person POV, up to three sentences long)'
            };
        }
    }
}<|MERGE_RESOLUTION|>--- conflicted
+++ resolved
@@ -94,7 +94,6 @@
             }
         }
 
-<<<<<<< HEAD
         // Migrate to v2.0 dashboard if not present
         if (!extensionSettings.dashboard || !extensionSettings.dashboard.tabs || extensionSettings.dashboard.tabs.length === 0) {
             console.log('[RPG Companion] Dashboard v2.0 not found, migrating from v1.x');
@@ -107,13 +106,13 @@
                 extensionSettings.dashboard = generateDefaultDashboard();
                 saveSettings();
             }
-=======
+        }
+
         // Migrate to trackerConfig if it doesn't exist
         if (!extensionSettings.trackerConfig) {
             console.log('[RPG Companion] Migrating to trackerConfig format');
             migrateToTrackerConfig();
             saveSettings(); // Persist migration
->>>>>>> 82b9564e
         }
     } catch (error) {
         console.error('[RPG Companion] Error loading settings:', error);
